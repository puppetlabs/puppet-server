--- conflicted
+++ resolved
@@ -121,12 +121,8 @@
                                    [puppetlabs/trapperkeeper-metrics :classifier "test" :scope "test"]
                                    [puppetlabs/kitchensink nil :classifier "test" :scope "test"]
                                    [ring-basic-authentication]
-<<<<<<< HEAD
                                    [ring/ring-mock]
                                    [grimradical/clj-semver "0.3.0" :exclusions [org.clojure/clojure]]
-=======
-                                   [ring-mock]
->>>>>>> ba479ed0
                                    [beckon]
                                    [com.cemerick/url "0.1.1"]]
 
