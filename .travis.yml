language: clojure
lein: 2.8.1
dist: trusty
# see https://www.deps.co/guides/travis-ci-latest-java/ certificate issues
sudo: required
script:
  - ./ext/travisci/test.sh
  - $TRAVIS_BUILD_DIR/ext/travisci/secscan.sh "$TRAVIS_BUILD_DIR/src/clj" "clj"
matrix:
  include:
    - stage: puppetserver tests
      jdk: openjdk11
    - stage: puppetserver tests
<<<<<<< HEAD
      jdk: openjdk8
    - stage: puppetserver container tests
      language: generic
      script:
        - cd docker && make lint && make build && make test
=======
      jdk: openjdk10
      before_install:
        - rm "${JAVA_HOME}/lib/security/cacerts"
        - ln -s /etc/ssl/certs/java/cacerts "${JAVA_HOME}/lib/security/cacerts"
>>>>>>> a039b65b
notifications:
  email: false
  hipchat:
    rooms:
      secure: ASvt1XwEYbgkKuYZjZHytwg/6Y53Tg4T7QhohiDB4Xb1dmJueqPFpV2ko/VjHCa18JjLiUq0nWcDpRjsqaGGvJ5FSxTyyWDKtZsg1sUf4F+7aZ5vq0Dzg8Uzvdu7m9X1Uszvs9zf6wJ+Jobq4xck1xpPYxFT/+ei2Q2STrJ9xwQ=
    template:
      - "%{repository}#%{build_number} (%{branch} - %{commit} : %{author}): %{message}"
      - "Change view: %{compare_url}"
      - "Build details: %{build_url}"<|MERGE_RESOLUTION|>--- conflicted
+++ resolved
@@ -11,18 +11,7 @@
     - stage: puppetserver tests
       jdk: openjdk11
     - stage: puppetserver tests
-<<<<<<< HEAD
       jdk: openjdk8
-    - stage: puppetserver container tests
-      language: generic
-      script:
-        - cd docker && make lint && make build && make test
-=======
-      jdk: openjdk10
-      before_install:
-        - rm "${JAVA_HOME}/lib/security/cacerts"
-        - ln -s /etc/ssl/certs/java/cacerts "${JAVA_HOME}/lib/security/cacerts"
->>>>>>> a039b65b
 notifications:
   email: false
   hipchat:
