language: clojure
lein: 2.8.1
dist: trusty
<<<<<<< HEAD
# see https://www.deps.co/guides/travis-ci-latest-java/ certificate issues
matrix:
  include:
    - jdk: openjdk11
    - jdk: oraclejdk8
=======
sudo: required
>>>>>>> f9ca6366
script:
  - ./ext/travisci/test.sh
  - $TRAVIS_BUILD_DIR/ext/travisci/secscan.sh "$TRAVIS_BUILD_DIR/src/clj" "clj"
matrix:
  include:
    - stage: puppetserver tests
      env: JRUBY_VERSION=9k
      jdk: openjdk8
    - stage: puppetserver tests
      env: JRUBY_VERSION=1.7
      jdk: oraclejdk8
    - stage: puppetserver container tests
      language: generic
      script:
        - cd docker && make lint && make build && make test
notifications:
  email: false
  hipchat:
    rooms:
      secure: ASvt1XwEYbgkKuYZjZHytwg/6Y53Tg4T7QhohiDB4Xb1dmJueqPFpV2ko/VjHCa18JjLiUq0nWcDpRjsqaGGvJ5FSxTyyWDKtZsg1sUf4F+7aZ5vq0Dzg8Uzvdu7m9X1Uszvs9zf6wJ+Jobq4xck1xpPYxFT/+ei2Q2STrJ9xwQ=
    template:
      - "%{repository}#%{build_number} (%{branch} - %{commit} : %{author}): %{message}"
      - "Change view: %{compare_url}"
      - "Build details: %{build_url}"<|MERGE_RESOLUTION|>--- conflicted
+++ resolved
@@ -1,25 +1,16 @@
 language: clojure
 lein: 2.8.1
 dist: trusty
-<<<<<<< HEAD
 # see https://www.deps.co/guides/travis-ci-latest-java/ certificate issues
-matrix:
-  include:
-    - jdk: openjdk11
-    - jdk: oraclejdk8
-=======
 sudo: required
->>>>>>> f9ca6366
 script:
   - ./ext/travisci/test.sh
   - $TRAVIS_BUILD_DIR/ext/travisci/secscan.sh "$TRAVIS_BUILD_DIR/src/clj" "clj"
 matrix:
   include:
     - stage: puppetserver tests
-      env: JRUBY_VERSION=9k
-      jdk: openjdk8
+      jdk: openjdk11
     - stage: puppetserver tests
-      env: JRUBY_VERSION=1.7
       jdk: oraclejdk8
     - stage: puppetserver container tests
       language: generic
