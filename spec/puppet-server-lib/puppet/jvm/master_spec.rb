require 'spec_helper'

require 'puppet/server/master'
require 'puppet/server/jvm_profiler'

describe 'Puppet::Server::Master' do
  let :master do
    Puppet::Server::Master.new({}, {})
  end

  context "run mode" do
    subject do
      master.run_mode
    end

    it "is set to 'master'" do
      expect(subject).to eq('master')
    end
  end

  context "puppet version" do
    subject do
      master.puppetVersion
    end

    it "returns the correct puppet version number" do
<<<<<<< HEAD
      expect(subject).to eq('4.5.2')
=======
      expect(subject).to eq('4.6.0')
>>>>>>> 8e0401ee
    end
  end

  class MasterTestProfiler
    def start(description, metric_id)
      metric_id
    end

    def finish(context, description, metric_id)
    end

    def shutdown()
    end
  end

  context "profiler" do
    it "does not register a profiler if profiler is set to nil" do
      master = Puppet::Server::Master.new({}, {})
      Puppet::Util::Profiler.current.length.should == 0
    end

    it "registers a profiler if the profiler is not nil" do
      master = Puppet::Server::Master.new({}, {"profiler" => MasterTestProfiler.new})
      Puppet::Util::Profiler.current.length.should == 1
    end
  end
end<|MERGE_RESOLUTION|>--- conflicted
+++ resolved
@@ -24,11 +24,7 @@
     end
 
     it "returns the correct puppet version number" do
-<<<<<<< HEAD
-      expect(subject).to eq('4.5.2')
-=======
       expect(subject).to eq('4.6.0')
->>>>>>> 8e0401ee
     end
   end
 
