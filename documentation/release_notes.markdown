---
layout: default
title: "Puppet Server: Release Notes"
canonical: "/puppetserver/latest/release_notes.html"
---

[Trapperkeeper]: https://github.com/puppetlabs/trapperkeeper
[service bootstrapping]: ./configuration.markdown#service-bootstrapping
[auth.conf]: ./config_file_auth.markdown
[puppetserver.conf]: ./config_file_puppetserver.markdown
[product.conf]: ./config_file_product.markdown

## Puppet Server 6.0.2

Released 23 October 2018.

This release contains new a feature.

### New features

- The CA service and the CA proxy service (in PE) now have their own entries in the status endpoint output and can be queried as "ca" and "ca-proxy" respectively. [SERVER-2350](https://tickets.puppetlabs.com/browse/SERVER-2350)


## Puppet Server 6.0.1

Released 2 October 2018

This release contains some new features.

### New features

- Puppet Server now creates a default `ca.conf` file when installed, both in open source Puppet and Puppet Enterprise. CA settings such as `allow-subject-alt-names` should be configured in the `certificate-authority` section of this file. ([SERVER-2372](https://tickets.puppetlabs.com/browse/SERVER-2327))

- The `puppetserver ca generate` command now has a flag `--ca-client` that will generate a certificate offline -- not using the CA API -- that is authorized to talk to that API.  This can be used to regenerate the master's host cert, or create certs for distribution to other CA nodes that need administrative access to the CA, such as the ability to sign and revoke certs. This command should only be used while Puppet Server is offline, to avoid conflicts with cert serials. ([SERVER-2320](https://tickets.puppetlabs.com/browse/SERVER-2320))

- The Puppet Server CA can now sign certificates with IP alt names in addition to DNS alt names (if signing certs with alt names is enabled). ([SERVER-2267](https://tickets.puppetlabs.com/browse/SERVER-2267)


## Puppet Server 6.0.0

Released 18 September, 2018

This Puppet Server release provides a new workflow and API for certificate issuance. By default, the server will now generate a root and intermediate signing CA cert, rather than signing everything off the root. If you have an external certificate authority, you can generate an intermediate signing CA from it instead, and a new `puppetserver ca` subcommand will put everything put into its proper place

### New features

- There is now a CLI command for setting up the certificate authority, called `puppetserver ca`. See [Puppet Server: Subcommands](/puppetserver/latest/subcommands.html) for more information. ([SERVER-2172](https://tickets.puppetlabs.com/browse/SERVER-2172))

- For fresh installs, the Puppet master's cert is now authorized to connect to the `certificate_status` endpoint out of the box. This allows the new CA CLI tool to perform CA tasks via Puppet Server's CA API. ([SERVER-2308](https://tickets.puppetlabs.com/browse/SERVER-2308)) Note that upgrades will need to instead whitelist the master's cert for these endpoints, see [Puppet Server: Subcommands#ca](/puppetserver/latest/subcommands.html#ca).

- Puppet Server now has a setting called `allow-authorization-extensions` in the `certificate-authority` section of its config for enabling signing certs with authorization extensions. It is false by default. ([SERVER-2290](https://tickets.puppetlabs.com/browse/SERVER-2290))

- Puppet Server now has a setting called `allow-subject-alt-names` in the `certificate-authority` section of its config for enabling signing certs with subject alternative names. It is false by default. ([SERVER-2278](https://tickets.puppetlabs.com/browse/SERVER-2278))

- The `puppetserver ca` CLI now has an `import` subcommand for installing key and certificate files that you generate, for example, when you have an external root CA that you need Puppet Server's PKI to chain to. ([SERVER-2261](https://tickets.puppetlabs.com/browse/SERVER-2261))

- We've added an infrastructure-only CRL in addition to the full CRL, that provides a list of certs that, when revoked, should be added to a separate CRL (useful for specifying special nodes in your infrastructure like compile masters). You can configure Whether this special CRL or the default CRL are distributed to agents. ([SERVER-2231](https://tickets.puppetlabs.com/browse/SERVER-2231))

- Puppet Server now bundles its `JRuby jar` inside the main uberjar. This means the `JRUBY_JAR` setting is no longer valid, and a warning will be issued if it is set.
([SERVER-2157](https://tickets.puppetlabs.com/browse/SERVER-2157))

- Puppet Server 6.0 uses JRuby 9K, which implements Ruby language version 2.3 Server-side gems that were installed manually with the `puppetserver gem` command or using the `puppetserver_gem` package provider might need to be updated to work with JRuby 9K. Additionally, if `ReservedCodeCache` or `MaxMetaspacesize` parameters were set in `JAVA_ARGS`, they might need to be adjusted for JRuby 9K. See the [known issues](/puppetserver/known_issues.html#server-side-ruby-gems-might-need-to-be-updated-for-upgrading-with-jruby-17) for more info. 

- The version of semantic_puppet has been updated in Puppet Server to ensure backwards compatibility in preparation for future major releases of Puppet Platform. ([SERVER-2132](https://tickets.puppetlabs.com/browse/SERVER-2132))

- Puppet Server 6.0 now uses JRuby 9k. This implements version 2.3 of the Ruby language. ([SERVER-2095](https://tickets.puppetlabs.com/browse/SERVER-2095))

### Bug fixes

<<<<<<< HEAD
- We've made server-side fixes for fully supporting intermediate CA capability. With this, CRL chains will be persisted when revoking certs. [SERVER-2205](https://tickets.puppetlabs.com/browse/SERVER-2205) For more details on the intermediate CA support in Puppet 6, see [Puppet Server: Intermediate CA](/puppetserver/latest/intermediate_ca.html).
=======
-   Puppet Server correctly parses URIs with spaces in them, thanks to a bug fix in the `bidi` dependency.

-   Puppet Server parses all Ruby source files as UTF-8 instead of ASCII when running under JRuby 1.7. This is the same behavior as MRI Ruby and JRuby 9K, and avoids corner-case bugs when interpolating translated strings with Unicode characters.

## Puppet Server 5.1.4

Released November 6, 2017.

This is a minor feature release of Puppet Server.

### New feature: Serve versioned tasks from static file content endpoint

Tasks available from versioned code will be served via the static file content endpoint, rather than out of Puppet's file serving. This should reduce resources used to serve tasks.

-   [SERVER-1993](https://tickets.puppetlabs.com/browse/SERVER-1993)

## Puppet Server 5.1.3

Released October 2, 2017.

This is a bug-fix release of Puppet Server. Puppet Server 5.1.1 and 5.1.2 were not packaged for release.

### Bug fix: Change logging level selection to improve performance

Previous versions of Puppet Server set the default logging level to `debug`, then filtered the log output using Logback. Because Puppet generates a very large amount of output in debug mode, this behavior could significantly degrade Puppet Server's performance. Server 5.1.3 resolves this issue by producing `debug` output only when configured to do so. For details about setting logging levels, see [the logback.xml configuration documentation](./config_file_logbackxml.markdown).

-   [SERVER-1922](https://tickets.puppetlabs.com/browse/SERVER-1922)

### Packaging change: Use operating system codename in Debian packages' release field

In Debian and Debian-derivative packages from Puppet Server 5.1.3 onward, the release field changes from "1puppetlabs" to "1<OS CODENAME>". For example, the `puppetserver` package version for Server 5.1.3 on Ubuntu 16.04 (Xenial Xerus) is "5.1.3-1xenial", whereas the package version for Server 5.1.0 was "5.1.0-1puppetlabs1".

This fixes an issue where some repository mirroring tools failed to mirror our repositories because packages with different contents had the same name. This does not otherwise affect the package installation process.

-   [CPR-292](https://tickets.puppetlabs.com/browse/CPR-292)
-   [CPR-429](https://tickets.puppetlabs.com/browse/CPR-429)

## Puppet Server 5.1.0

Released September 13, 2017.

This is a feature and bug-fix release of Puppet Server.

### New feature: Puppet agents retry requests on a configurable delay if Puppet Server is busy

When a group of Puppet agents start their Puppet runs together, they can form a "thundering herd" capable of exceeding Puppet Server's available resources. This results in a growing backlog of requests from Puppet agents waiting for a JRuby instance to become free before their request can be processed. If this backlog exceeds the size of the Server's Jetty thread pool, other requests (such as status checks) start timing out. (For more information about JRubies and Server performance, see [Applying metrics to improve performance](./puppet_server_metrics_performance.html#measuring-capacity-with-jrubies).)

In previous versions of Puppet Server, administrators had to manually remediate this situation by separating groups of agent requests, for instance through rolling restarts. In Server 5.1.0, administrators can optionally have Server return a 503 response containing a `Retry-After` header to requests when the JRuby backlog exceeds a certain limit, causing agents to pause before retrying the request.

Both the backlog limit and `Retry-After` period are configurable, as the `max-queued-requests` and `max-retry-delay` settings respectively under the `jruby-puppet` configuration in [puppetserver.conf][]. Both settings' default values do not change Puppet Server's behavior compared to Server 5.0.0, so to take advantage of this feature in Puppet Server 5.1.0, you must specify your own values for `max-queued-requests` and `max-retry-delay`. For details, see the [puppetserver.conf][] documentation. Also, Puppet agents must run Puppet 5.3.0 or newer to respect such headers.

-   [PUP-7451](https://tickets.puppetlabs.com/browse/PUP-7451)
-   [SERVER-1767](https://tickets.puppetlabs.com/browse/SERVER-1767)

### New Feature: Automatic CRL refresh on certificate revocation

Puppet Server 5.1.0 includes the ability to automatically refresh the certificate revocation list (CRL) when any changes to that file have occurred, namely the addition of a revoked certificate. Prior to this release, revoking an agent's certificate required [restarting or reloading](./restarting.markdown) the Puppet Server process before that revocation would be honored and the agent denied authentication. Revocation is now effective within milliseconds and does not require restarting server.

-   [SERVER-1933](https://tickets.puppetlabs.com/browse/SERVER-1933) / [TK-451](https://tickets.puppetlabs.com/browse/TK-451)

### New Feature: Autosigning supports CA certificate bundles

Previous version of Puppet Server did not support autosigning with certificate authority (CA) certificate bundles, which contain multiple certificates. When attempting to pass a bundle, Server would output an error indicating that "the PEM stream must contain exactly 1 certificate". Puppet Server 5.1.0 adds support for autosigning with CA certificate bundles.

-   [SERVER-1315](https://tickets.puppetlabs.com/browse/SERVER-1315)

### New Feature: Adminstrators can add Java JARs to be loaded on startup

In previous versions of Puppet Server, there was no designed way to add Java JARs to be loaded by Puppet Server on startup, for instance to provide native extensions required by certain gems. Server 5.1.0 adds a new directory, `/opt/puppetlabs/server/data/puppetserver/jars`, and loads any JARs placed in this directory to the `classpath` when `puppetserver` is started. JARs placed here will not be modified or removed when upgrading Puppet Server.

-   [SERVER-249](https://tickets.puppetlabs.com/browse/SERVER-249)

### Bug fixes

-   [SERVER-1755](https://tickets.puppetlabs.com/browse/SERVER-1755): Previous versions of Puppet Server did not correctly handle Puppet agent data sent in Msgpack format (`application/x-msgpack`), because Server interpreted the binary data as UTF-8 content. Server 5.1.0 resolves this issue by passing Msgpack content along as raw binary data, just as it came in.

## Puppet Server 5.0.0

Released June 27, 2017.

This is a major release of Puppet Server, and corresponds with the major release of Puppet 5.0, which also includes many changes and new features relevant to Puppet Server users.

### Platform changes

Puppet Server 5.0 packages are available for RHEL 6 and 7, Debian 8 (Jessie), Ubuntu 16.04 (Xenial), and SLES 12 (SP1 or later only).

Puppet Server 5.0 is built with JDK 8, and therefore cannot run on a Java 7 runtime. Server 5.0 packages now depend exclusively upon the `openjdk-8-jre-headless` package. Because Ubuntu 12.04 (Precise) and 14.04 (Trusty), and versions of Debian prior to 8 (Jessie), do not distribute that package, we no longer provide Puppet Server packages for those operating systems.

For Debian 8, install the `jessie-backports` repository to add access to Java 8. For details, see [Installing From Packages](./install_from_packages.markdown).

-   [SERVER-1738](https://tickets.puppetlabs.com/browse/SERVER-1738)
-   [SERVER-1741](https://tickets.puppetlabs.com/browse/SERVER-1741)
-   [SERVER-1800](https://tickets.puppetlabs.com/browse/SERVER-1800)

### Upgrading from previous versions

Consult the [Puppet 5.0 release notes](https://puppet.com/docs/puppet/5.0/release_notes.html) for more information about important new features and breaking changes. Some especially relevant Puppet 5.0 changes are also noted below.

#### Deprecation: Puppet 5 no longer writes YAML node caches

As of Puppet 5.0, Puppet no longer writes node YAML files to its cache by default. This cache has been used in workflows where external tooling needs a list of nodes, but PuppetDB is now the preferred source of node information.

To retain the Puppet 4.x behavior, add the [`puppet.conf`](./configuration.markdown) setting `node_cache_terminus = write_only_yaml`. Note that `write_only_yaml` is deprecated, and users are encouraged to migrate to PuppetDB in order to retrieve node information.

-   [SERVER-1819](https://tickets.puppetlabs.com/browse/SERVER-1819)
-   [PUP-6060](https://tickets.puppetlabs.com/browse/PUP-6060)

#### Deprecation/New Feature: Puppet 5 uses JSON serialization by default

Previous versions of Puppet exclusively used PSON, our vendored version of `pure_json`, for serializing communication between agents and masters. Testing showed that PSON serialization's performance was significantly worse than using JSON, and JSON adds opportunities for easier and better interoperability with other tools and programming languages.

Puppet Server 5.0 now produces `application/json` responses when a Puppet 5.x agent requests them, and consumes `application/json` request bodies sent from Puppet 5.x agents.

Server 5.0 remains compatible with Puppet 3.x and 4.x agents that use PSON, and Puppet 5.x agents attempt to request and send `text/pson` only when communicating with masters that don't support JSON communications, such as Puppet Server 2.7.x or earlier.

For details, consult the [Puppet 5.0 documentation](https://puppet.com/docs/puppet/5.0/release_notes.html).

-   [PUP-3852](https://tickets.puppetlabs.com/browse/PUP-3852)

----

### Security Fix: Default `auth.conf` rules clarify what's allowed for `file_` endpoints

Puppet Server 5.0 updates the default authorization rules in the [`auth.conf`][auth.conf] file to reflect that access to the "delete" HTTP method for all `/puppet/v3/file_` endpoints cannot be granted, even if a rule in `auth.conf` would permit it. This access is always forbidden due to a hard-coded restriction in the Ruby Puppet endpoint code.

For clarity, the `file_` endpoint rules are now separated into definitions per endpoint in order to reflect the valid methods that each endpoint supports, including `file_bucket_file`, `file_content`, and `file_metadata`.

-   [SERVER-1808](https://tickets.puppetlabs.com/browse/SERVER-1808)

### Deprecation: Puppet Server 5 no longer runs on JDK 7

### Deprecation: Legacy `auth.conf` settings are no longer enabled by default

By default, Puppet Server uses the HOCON-based [`auth.conf`][auth.conf] file introduced in Puppet Server 2.4. This uses the `trapperkeeper-authorization` methods of evaluating access to HTTP endpoints, instead of the legacy Puppet `auth.conf` file.

Puppet Server 5.0 completes this switch by changing the default value of the `use-legacy-auth-conf` setting in [`puppetserver.conf`](./config_file_puppetserver.markdown) from true to false.

-   [SERVER-1732](https://tickets.puppetlabs.com/browse/SERVER-1732)

### Deprecation: Removed `resource_types` API endpoints and `resource_type` CLI face

Puppet Server 5.0 removes the deprecated HTTP `resource_type` and `resource_types` API endpoints, and the `resource_type` Puppet CLI face. The [`/puppet/v3/environment_classes`](./puppet-api/v3/environment_classes.markdown) HTTP endpoint in Puppet Server replaces a subset of the `resource_type` functionality, including name and parameter metadata for classes.

-   [SERVER-1251](https://tickets.puppetlabs.com/browse/SERVER-1251)
-   [SERVER-1120](https://tickets.puppetlabs.com/browse/SERVER-1120)

### New Feature: Performance metrics

Puppet Server 5.0 includes metrics support previously released in Puppet Enterprise, including [Grafana and Graphite support](./puppet_server_metrics.markdown), both [PE-style](./metrics-api/v1/metrics_api.markdown) and [Jolokia-powered](./metrics-api/v2/metrics_api.markdown) metrics API endpoints, and the developer dashboard.

-   [SERVER-1797](https://tickets.puppetlabs.com/browse/SERVER-1797)
-   [SERVER-1752](https://tickets.puppetlabs.com/browse/SERVER-1752)
-   [SERVER-1739](https://tickets.puppetlabs.com/browse/SERVER-1739)
-   [SERVER-1737](https://tickets.puppetlabs.com/browse/SERVER-1737)
-   [SERVER-1721](https://tickets.puppetlabs.com/browse/SERVER-1721)
-   [SERVER-1266](https://tickets.puppetlabs.com/browse/SERVER-1266)
-   [SERVER-1262](https://tickets.puppetlabs.com/browse/SERVER-1262)
-   [SERVER-1261](https://tickets.puppetlabs.com/browse/SERVER-1261)
-   [SERVER-1260](https://tickets.puppetlabs.com/browse/SERVER-1260)
-   [SERVER-1259](https://tickets.puppetlabs.com/browse/SERVER-1259)

### New Feature: Optional support for JRuby 9k

Puppet Server 5.0 packages include the dependencies for both JRuby 1.7 (running Ruby language version 1.9.3) and JRuby 9k (running Ruby language version 2.3 or later). Puppet Server 5.0 uses JRuby 1.7 by default.

To instead run Puppet Server using JRuby 9k, see the "Configuring the JRuby Version" section of [Puppet Server Configuration](./configuration.markdown).

To facilitate this, the Puppet Server packages include both JRuby 1.7.27 and JRuby 9k, increasing package sizes by about 30 MB.

-   [SERVER-1630](https://tickets.puppetlabs.com/browse/SERVER-1630)

### Deprecation: `jruby-puppet.compat-version` setting removed

Puppet Server 5.0 also updates JRuby v1.7 to v1.7.27, which in turn updates the `jruby-openssl` gem to v0.9.19 and `bouncycastle` libraries to v1.55. JRuby 1.7.27 breaks setting `jruby-puppet.compat-version` to `2.0` in [`puppetserver.conf`](./config_file_puppetserver.markdown), so Server 5.0 removes the `jruby-puppet.compat-version` setting and exits the `puppetserver` service with an error if you start the service with that setting.

For Ruby language 2.x support in Puppet Server, configure Puppet Server to use JRuby 9k instead of JRuby 1.7.27 as noted above.

-   [SERVER-1630](https://tickets.puppetlabs.com/browse/SERVER-1630)

### New Feature: Logback logging for JRuby

Previous versions of Puppet Server logged JRuby errors to stderr, which Puppet Server wrote to either `/var/log/puppetlabs/puppetserver/puppetserver-daemon.log`, `syslog`, or `journalctl` (depending upon the OS). By default, JRuby also does not log debug messages.

To take advantage of the [Logback](./configuration.markdown#Logback) logging infrastructure already in Puppet Server, JRuby now uses a custom `slf4j` logger that bridges logging from JRuby to Logback. As a result, Puppet Server now logs "info" and "error" messages from JRuby into `/var/log/puppetlabs/puppetserver/puppetserver.log` by default. To log debug-level JRuby messages, set the "level" attribute for the "jruby" element in [`/etc/puppetlabs/puppetserver/logback.xml`](./config_file_logbackxml.markdown) file to "debug".

-   [SERVER-1475](https://tickets.puppetlabs.com/browse/SERVER-1475)

### New Feature: Profiling enabled by default

Puppet Server 5.0 enables [profiling](.config_file_puppetserver.markdown) by default, matching the default behavior of Puppet Server in Puppet Enterprise.

-   [SERVER-1761](https://tickets.puppetlabs.com/browse/SERVER-1761)

### New Feature: `environment_modules` endpoint can return all modules in all environments

Puppet Server 5.0 makes the environment query parameter of the [`puppet/v3/environment_modules`](./puppet-api/v3/environment_modules.markdown) endpoint optional. Also, to retrieve information about all modules in all environments at once, make a GET request of the `puppet/v3/environment_modules` endpoint without passing any parameters.

-   [SERVER-1758](https://tickets.puppetlabs.com/browse/SERVER-1758)

### New Feature: Respect HTTP(S) proxy variables for `puppetserver gem` subcommand

In Puppet Server 5.0, the `puppetserver gem` command respects `HTTP_PROXY`, `http_proxy`, `HTTPS_PROXY`, `https_proxy`, `NO_PROXY`, and `no_proxy` environment variables, allowing `puppetserver` to install gems when behind a proxy defined by these environment variables.

-   [SERVER-377](https://tickets.puppetlabs.com/browse/SERVER-377)

### Bug Fix: Add timeout to JRuby lock requests to avoid hanging the `puppetserver` service

In previous versions of Puppet Server, a request to lock all JRuby instances would stall indefinitely was made while a single instance in the JRuby pool stalled, effectively deadlocking the `puppetserver` service and requiring manual intervention to release the lock.

Puppet Server 5.0 resolves this by adding a timeout to the pool lock request. If that timeout expires, Puppet Server throws an exception instead of locking up indefinitely.

-    [SERVER-1704](https://tickets.puppetlabs.com/browse/SERVER-1704)

### Bug Fix: Include Content-Type headers in static file content API responses

In previous versions of Puppet Server, responses to requests of the `puppet/v3/static_file_content` endpoint did not include a Content-Type header. As of Puppet Server 5.0, responses to successful requests include a `application/octet-stream` Content-Type header. Error responses from this endpoint include a `text/plain` Content-Type.

-   [SERVER-1826](https://tickets.puppetlabs.com/browse/SERVER-1826)

### Bug Fix: Require `which` command for RPM package installation

Installing previous versions of Puppet Server via RPM packages could fail with a `which: command not found` error if `which` was not installed on the system.

Puppet Server 5.0 packages require `/usr/bin/which`, ensuring that it will be installed.

-   [SERVER-1746](https://tickets.puppetlabs.com/browse/SERVER-1746)

### Bug Fix: Wait for `puppetserver` to stop before attempting to restart it via sysvinit

In previous versions of Puppet Server, attempting to restart the `puppetserver` service using its sysvinit script would always try to immediately restart the service, even if stopping the service failed. Also, in some cases the service might not terminate immediately when sent a kill signal (SIGKILL), which exacerbated the issue.

Puppet Server 5.0 resolves this by waiting for a grace period after sending a SIGKILL to the `puppetserver` service to ensure that it successfully exits, and attempts to restart the service only after the service is successfully stopped.

### Bug Fix: Improved handling of CLI subcommands

In previous versions of Puppet Server, `puppetserver` CLI subcommands discarded exit codes, which could prevent errors from commands like `puppetserver gem` from being detected. In Puppet Server 5.0, these CLI commands now exit with the same return code as the Ruby command would have provided.

-   [SERVER-1759](https://tickets.puppetlabs.com/browse/SERVER-1759)

Also, subcommands previously did not account for errors raised when loading and validating the `puppetserver` configuration. An invalid configuration could crash the subcommand with an unhelpful error message unrelated to the actual configuration validation failure. Puppet Server 5.0 resolves this by propagating errors with an unexpected format to output without modification.

-   [SERVER-1690](https://tickets.puppetlabs.com/browse/SERVER-1690)

In previous versions of Puppet Server, `puppetserver` CLI subcommands used `/dev/random` for entropy. On systems with limited sources of entropy, such as virtual machines, these subcommands could rapidly drain the entropy pool, leading to slow performance as the pool gradually refilled. For instance, this could cause gem installation using the `puppetserver gem` subcommand to take much longer than expected.

Puppet Server 5.0 resolves this by instead using `/dev/urandom` for CLI subcommands.

-   [SERVER-1723](https://tickets.puppetlabs.com/browse/SERVER-1723)
>>>>>>> ea14b567


<|MERGE_RESOLUTION|>--- conflicted
+++ resolved
@@ -67,257 +67,4 @@
 
 ### Bug fixes
 
-<<<<<<< HEAD
-- We've made server-side fixes for fully supporting intermediate CA capability. With this, CRL chains will be persisted when revoking certs. [SERVER-2205](https://tickets.puppetlabs.com/browse/SERVER-2205) For more details on the intermediate CA support in Puppet 6, see [Puppet Server: Intermediate CA](/puppetserver/latest/intermediate_ca.html).
-=======
--   Puppet Server correctly parses URIs with spaces in them, thanks to a bug fix in the `bidi` dependency.
-
--   Puppet Server parses all Ruby source files as UTF-8 instead of ASCII when running under JRuby 1.7. This is the same behavior as MRI Ruby and JRuby 9K, and avoids corner-case bugs when interpolating translated strings with Unicode characters.
-
-## Puppet Server 5.1.4
-
-Released November 6, 2017.
-
-This is a minor feature release of Puppet Server.
-
-### New feature: Serve versioned tasks from static file content endpoint
-
-Tasks available from versioned code will be served via the static file content endpoint, rather than out of Puppet's file serving. This should reduce resources used to serve tasks.
-
--   [SERVER-1993](https://tickets.puppetlabs.com/browse/SERVER-1993)
-
-## Puppet Server 5.1.3
-
-Released October 2, 2017.
-
-This is a bug-fix release of Puppet Server. Puppet Server 5.1.1 and 5.1.2 were not packaged for release.
-
-### Bug fix: Change logging level selection to improve performance
-
-Previous versions of Puppet Server set the default logging level to `debug`, then filtered the log output using Logback. Because Puppet generates a very large amount of output in debug mode, this behavior could significantly degrade Puppet Server's performance. Server 5.1.3 resolves this issue by producing `debug` output only when configured to do so. For details about setting logging levels, see [the logback.xml configuration documentation](./config_file_logbackxml.markdown).
-
--   [SERVER-1922](https://tickets.puppetlabs.com/browse/SERVER-1922)
-
-### Packaging change: Use operating system codename in Debian packages' release field
-
-In Debian and Debian-derivative packages from Puppet Server 5.1.3 onward, the release field changes from "1puppetlabs" to "1<OS CODENAME>". For example, the `puppetserver` package version for Server 5.1.3 on Ubuntu 16.04 (Xenial Xerus) is "5.1.3-1xenial", whereas the package version for Server 5.1.0 was "5.1.0-1puppetlabs1".
-
-This fixes an issue where some repository mirroring tools failed to mirror our repositories because packages with different contents had the same name. This does not otherwise affect the package installation process.
-
--   [CPR-292](https://tickets.puppetlabs.com/browse/CPR-292)
--   [CPR-429](https://tickets.puppetlabs.com/browse/CPR-429)
-
-## Puppet Server 5.1.0
-
-Released September 13, 2017.
-
-This is a feature and bug-fix release of Puppet Server.
-
-### New feature: Puppet agents retry requests on a configurable delay if Puppet Server is busy
-
-When a group of Puppet agents start their Puppet runs together, they can form a "thundering herd" capable of exceeding Puppet Server's available resources. This results in a growing backlog of requests from Puppet agents waiting for a JRuby instance to become free before their request can be processed. If this backlog exceeds the size of the Server's Jetty thread pool, other requests (such as status checks) start timing out. (For more information about JRubies and Server performance, see [Applying metrics to improve performance](./puppet_server_metrics_performance.html#measuring-capacity-with-jrubies).)
-
-In previous versions of Puppet Server, administrators had to manually remediate this situation by separating groups of agent requests, for instance through rolling restarts. In Server 5.1.0, administrators can optionally have Server return a 503 response containing a `Retry-After` header to requests when the JRuby backlog exceeds a certain limit, causing agents to pause before retrying the request.
-
-Both the backlog limit and `Retry-After` period are configurable, as the `max-queued-requests` and `max-retry-delay` settings respectively under the `jruby-puppet` configuration in [puppetserver.conf][]. Both settings' default values do not change Puppet Server's behavior compared to Server 5.0.0, so to take advantage of this feature in Puppet Server 5.1.0, you must specify your own values for `max-queued-requests` and `max-retry-delay`. For details, see the [puppetserver.conf][] documentation. Also, Puppet agents must run Puppet 5.3.0 or newer to respect such headers.
-
--   [PUP-7451](https://tickets.puppetlabs.com/browse/PUP-7451)
--   [SERVER-1767](https://tickets.puppetlabs.com/browse/SERVER-1767)
-
-### New Feature: Automatic CRL refresh on certificate revocation
-
-Puppet Server 5.1.0 includes the ability to automatically refresh the certificate revocation list (CRL) when any changes to that file have occurred, namely the addition of a revoked certificate. Prior to this release, revoking an agent's certificate required [restarting or reloading](./restarting.markdown) the Puppet Server process before that revocation would be honored and the agent denied authentication. Revocation is now effective within milliseconds and does not require restarting server.
-
--   [SERVER-1933](https://tickets.puppetlabs.com/browse/SERVER-1933) / [TK-451](https://tickets.puppetlabs.com/browse/TK-451)
-
-### New Feature: Autosigning supports CA certificate bundles
-
-Previous version of Puppet Server did not support autosigning with certificate authority (CA) certificate bundles, which contain multiple certificates. When attempting to pass a bundle, Server would output an error indicating that "the PEM stream must contain exactly 1 certificate". Puppet Server 5.1.0 adds support for autosigning with CA certificate bundles.
-
--   [SERVER-1315](https://tickets.puppetlabs.com/browse/SERVER-1315)
-
-### New Feature: Adminstrators can add Java JARs to be loaded on startup
-
-In previous versions of Puppet Server, there was no designed way to add Java JARs to be loaded by Puppet Server on startup, for instance to provide native extensions required by certain gems. Server 5.1.0 adds a new directory, `/opt/puppetlabs/server/data/puppetserver/jars`, and loads any JARs placed in this directory to the `classpath` when `puppetserver` is started. JARs placed here will not be modified or removed when upgrading Puppet Server.
-
--   [SERVER-249](https://tickets.puppetlabs.com/browse/SERVER-249)
-
-### Bug fixes
-
--   [SERVER-1755](https://tickets.puppetlabs.com/browse/SERVER-1755): Previous versions of Puppet Server did not correctly handle Puppet agent data sent in Msgpack format (`application/x-msgpack`), because Server interpreted the binary data as UTF-8 content. Server 5.1.0 resolves this issue by passing Msgpack content along as raw binary data, just as it came in.
-
-## Puppet Server 5.0.0
-
-Released June 27, 2017.
-
-This is a major release of Puppet Server, and corresponds with the major release of Puppet 5.0, which also includes many changes and new features relevant to Puppet Server users.
-
-### Platform changes
-
-Puppet Server 5.0 packages are available for RHEL 6 and 7, Debian 8 (Jessie), Ubuntu 16.04 (Xenial), and SLES 12 (SP1 or later only).
-
-Puppet Server 5.0 is built with JDK 8, and therefore cannot run on a Java 7 runtime. Server 5.0 packages now depend exclusively upon the `openjdk-8-jre-headless` package. Because Ubuntu 12.04 (Precise) and 14.04 (Trusty), and versions of Debian prior to 8 (Jessie), do not distribute that package, we no longer provide Puppet Server packages for those operating systems.
-
-For Debian 8, install the `jessie-backports` repository to add access to Java 8. For details, see [Installing From Packages](./install_from_packages.markdown).
-
--   [SERVER-1738](https://tickets.puppetlabs.com/browse/SERVER-1738)
--   [SERVER-1741](https://tickets.puppetlabs.com/browse/SERVER-1741)
--   [SERVER-1800](https://tickets.puppetlabs.com/browse/SERVER-1800)
-
-### Upgrading from previous versions
-
-Consult the [Puppet 5.0 release notes](https://puppet.com/docs/puppet/5.0/release_notes.html) for more information about important new features and breaking changes. Some especially relevant Puppet 5.0 changes are also noted below.
-
-#### Deprecation: Puppet 5 no longer writes YAML node caches
-
-As of Puppet 5.0, Puppet no longer writes node YAML files to its cache by default. This cache has been used in workflows where external tooling needs a list of nodes, but PuppetDB is now the preferred source of node information.
-
-To retain the Puppet 4.x behavior, add the [`puppet.conf`](./configuration.markdown) setting `node_cache_terminus = write_only_yaml`. Note that `write_only_yaml` is deprecated, and users are encouraged to migrate to PuppetDB in order to retrieve node information.
-
--   [SERVER-1819](https://tickets.puppetlabs.com/browse/SERVER-1819)
--   [PUP-6060](https://tickets.puppetlabs.com/browse/PUP-6060)
-
-#### Deprecation/New Feature: Puppet 5 uses JSON serialization by default
-
-Previous versions of Puppet exclusively used PSON, our vendored version of `pure_json`, for serializing communication between agents and masters. Testing showed that PSON serialization's performance was significantly worse than using JSON, and JSON adds opportunities for easier and better interoperability with other tools and programming languages.
-
-Puppet Server 5.0 now produces `application/json` responses when a Puppet 5.x agent requests them, and consumes `application/json` request bodies sent from Puppet 5.x agents.
-
-Server 5.0 remains compatible with Puppet 3.x and 4.x agents that use PSON, and Puppet 5.x agents attempt to request and send `text/pson` only when communicating with masters that don't support JSON communications, such as Puppet Server 2.7.x or earlier.
-
-For details, consult the [Puppet 5.0 documentation](https://puppet.com/docs/puppet/5.0/release_notes.html).
-
--   [PUP-3852](https://tickets.puppetlabs.com/browse/PUP-3852)
-
-----
-
-### Security Fix: Default `auth.conf` rules clarify what's allowed for `file_` endpoints
-
-Puppet Server 5.0 updates the default authorization rules in the [`auth.conf`][auth.conf] file to reflect that access to the "delete" HTTP method for all `/puppet/v3/file_` endpoints cannot be granted, even if a rule in `auth.conf` would permit it. This access is always forbidden due to a hard-coded restriction in the Ruby Puppet endpoint code.
-
-For clarity, the `file_` endpoint rules are now separated into definitions per endpoint in order to reflect the valid methods that each endpoint supports, including `file_bucket_file`, `file_content`, and `file_metadata`.
-
--   [SERVER-1808](https://tickets.puppetlabs.com/browse/SERVER-1808)
-
-### Deprecation: Puppet Server 5 no longer runs on JDK 7
-
-### Deprecation: Legacy `auth.conf` settings are no longer enabled by default
-
-By default, Puppet Server uses the HOCON-based [`auth.conf`][auth.conf] file introduced in Puppet Server 2.4. This uses the `trapperkeeper-authorization` methods of evaluating access to HTTP endpoints, instead of the legacy Puppet `auth.conf` file.
-
-Puppet Server 5.0 completes this switch by changing the default value of the `use-legacy-auth-conf` setting in [`puppetserver.conf`](./config_file_puppetserver.markdown) from true to false.
-
--   [SERVER-1732](https://tickets.puppetlabs.com/browse/SERVER-1732)
-
-### Deprecation: Removed `resource_types` API endpoints and `resource_type` CLI face
-
-Puppet Server 5.0 removes the deprecated HTTP `resource_type` and `resource_types` API endpoints, and the `resource_type` Puppet CLI face. The [`/puppet/v3/environment_classes`](./puppet-api/v3/environment_classes.markdown) HTTP endpoint in Puppet Server replaces a subset of the `resource_type` functionality, including name and parameter metadata for classes.
-
--   [SERVER-1251](https://tickets.puppetlabs.com/browse/SERVER-1251)
--   [SERVER-1120](https://tickets.puppetlabs.com/browse/SERVER-1120)
-
-### New Feature: Performance metrics
-
-Puppet Server 5.0 includes metrics support previously released in Puppet Enterprise, including [Grafana and Graphite support](./puppet_server_metrics.markdown), both [PE-style](./metrics-api/v1/metrics_api.markdown) and [Jolokia-powered](./metrics-api/v2/metrics_api.markdown) metrics API endpoints, and the developer dashboard.
-
--   [SERVER-1797](https://tickets.puppetlabs.com/browse/SERVER-1797)
--   [SERVER-1752](https://tickets.puppetlabs.com/browse/SERVER-1752)
--   [SERVER-1739](https://tickets.puppetlabs.com/browse/SERVER-1739)
--   [SERVER-1737](https://tickets.puppetlabs.com/browse/SERVER-1737)
--   [SERVER-1721](https://tickets.puppetlabs.com/browse/SERVER-1721)
--   [SERVER-1266](https://tickets.puppetlabs.com/browse/SERVER-1266)
--   [SERVER-1262](https://tickets.puppetlabs.com/browse/SERVER-1262)
--   [SERVER-1261](https://tickets.puppetlabs.com/browse/SERVER-1261)
--   [SERVER-1260](https://tickets.puppetlabs.com/browse/SERVER-1260)
--   [SERVER-1259](https://tickets.puppetlabs.com/browse/SERVER-1259)
-
-### New Feature: Optional support for JRuby 9k
-
-Puppet Server 5.0 packages include the dependencies for both JRuby 1.7 (running Ruby language version 1.9.3) and JRuby 9k (running Ruby language version 2.3 or later). Puppet Server 5.0 uses JRuby 1.7 by default.
-
-To instead run Puppet Server using JRuby 9k, see the "Configuring the JRuby Version" section of [Puppet Server Configuration](./configuration.markdown).
-
-To facilitate this, the Puppet Server packages include both JRuby 1.7.27 and JRuby 9k, increasing package sizes by about 30 MB.
-
--   [SERVER-1630](https://tickets.puppetlabs.com/browse/SERVER-1630)
-
-### Deprecation: `jruby-puppet.compat-version` setting removed
-
-Puppet Server 5.0 also updates JRuby v1.7 to v1.7.27, which in turn updates the `jruby-openssl` gem to v0.9.19 and `bouncycastle` libraries to v1.55. JRuby 1.7.27 breaks setting `jruby-puppet.compat-version` to `2.0` in [`puppetserver.conf`](./config_file_puppetserver.markdown), so Server 5.0 removes the `jruby-puppet.compat-version` setting and exits the `puppetserver` service with an error if you start the service with that setting.
-
-For Ruby language 2.x support in Puppet Server, configure Puppet Server to use JRuby 9k instead of JRuby 1.7.27 as noted above.
-
--   [SERVER-1630](https://tickets.puppetlabs.com/browse/SERVER-1630)
-
-### New Feature: Logback logging for JRuby
-
-Previous versions of Puppet Server logged JRuby errors to stderr, which Puppet Server wrote to either `/var/log/puppetlabs/puppetserver/puppetserver-daemon.log`, `syslog`, or `journalctl` (depending upon the OS). By default, JRuby also does not log debug messages.
-
-To take advantage of the [Logback](./configuration.markdown#Logback) logging infrastructure already in Puppet Server, JRuby now uses a custom `slf4j` logger that bridges logging from JRuby to Logback. As a result, Puppet Server now logs "info" and "error" messages from JRuby into `/var/log/puppetlabs/puppetserver/puppetserver.log` by default. To log debug-level JRuby messages, set the "level" attribute for the "jruby" element in [`/etc/puppetlabs/puppetserver/logback.xml`](./config_file_logbackxml.markdown) file to "debug".
-
--   [SERVER-1475](https://tickets.puppetlabs.com/browse/SERVER-1475)
-
-### New Feature: Profiling enabled by default
-
-Puppet Server 5.0 enables [profiling](.config_file_puppetserver.markdown) by default, matching the default behavior of Puppet Server in Puppet Enterprise.
-
--   [SERVER-1761](https://tickets.puppetlabs.com/browse/SERVER-1761)
-
-### New Feature: `environment_modules` endpoint can return all modules in all environments
-
-Puppet Server 5.0 makes the environment query parameter of the [`puppet/v3/environment_modules`](./puppet-api/v3/environment_modules.markdown) endpoint optional. Also, to retrieve information about all modules in all environments at once, make a GET request of the `puppet/v3/environment_modules` endpoint without passing any parameters.
-
--   [SERVER-1758](https://tickets.puppetlabs.com/browse/SERVER-1758)
-
-### New Feature: Respect HTTP(S) proxy variables for `puppetserver gem` subcommand
-
-In Puppet Server 5.0, the `puppetserver gem` command respects `HTTP_PROXY`, `http_proxy`, `HTTPS_PROXY`, `https_proxy`, `NO_PROXY`, and `no_proxy` environment variables, allowing `puppetserver` to install gems when behind a proxy defined by these environment variables.
-
--   [SERVER-377](https://tickets.puppetlabs.com/browse/SERVER-377)
-
-### Bug Fix: Add timeout to JRuby lock requests to avoid hanging the `puppetserver` service
-
-In previous versions of Puppet Server, a request to lock all JRuby instances would stall indefinitely was made while a single instance in the JRuby pool stalled, effectively deadlocking the `puppetserver` service and requiring manual intervention to release the lock.
-
-Puppet Server 5.0 resolves this by adding a timeout to the pool lock request. If that timeout expires, Puppet Server throws an exception instead of locking up indefinitely.
-
--    [SERVER-1704](https://tickets.puppetlabs.com/browse/SERVER-1704)
-
-### Bug Fix: Include Content-Type headers in static file content API responses
-
-In previous versions of Puppet Server, responses to requests of the `puppet/v3/static_file_content` endpoint did not include a Content-Type header. As of Puppet Server 5.0, responses to successful requests include a `application/octet-stream` Content-Type header. Error responses from this endpoint include a `text/plain` Content-Type.
-
--   [SERVER-1826](https://tickets.puppetlabs.com/browse/SERVER-1826)
-
-### Bug Fix: Require `which` command for RPM package installation
-
-Installing previous versions of Puppet Server via RPM packages could fail with a `which: command not found` error if `which` was not installed on the system.
-
-Puppet Server 5.0 packages require `/usr/bin/which`, ensuring that it will be installed.
-
--   [SERVER-1746](https://tickets.puppetlabs.com/browse/SERVER-1746)
-
-### Bug Fix: Wait for `puppetserver` to stop before attempting to restart it via sysvinit
-
-In previous versions of Puppet Server, attempting to restart the `puppetserver` service using its sysvinit script would always try to immediately restart the service, even if stopping the service failed. Also, in some cases the service might not terminate immediately when sent a kill signal (SIGKILL), which exacerbated the issue.
-
-Puppet Server 5.0 resolves this by waiting for a grace period after sending a SIGKILL to the `puppetserver` service to ensure that it successfully exits, and attempts to restart the service only after the service is successfully stopped.
-
-### Bug Fix: Improved handling of CLI subcommands
-
-In previous versions of Puppet Server, `puppetserver` CLI subcommands discarded exit codes, which could prevent errors from commands like `puppetserver gem` from being detected. In Puppet Server 5.0, these CLI commands now exit with the same return code as the Ruby command would have provided.
-
--   [SERVER-1759](https://tickets.puppetlabs.com/browse/SERVER-1759)
-
-Also, subcommands previously did not account for errors raised when loading and validating the `puppetserver` configuration. An invalid configuration could crash the subcommand with an unhelpful error message unrelated to the actual configuration validation failure. Puppet Server 5.0 resolves this by propagating errors with an unexpected format to output without modification.
-
--   [SERVER-1690](https://tickets.puppetlabs.com/browse/SERVER-1690)
-
-In previous versions of Puppet Server, `puppetserver` CLI subcommands used `/dev/random` for entropy. On systems with limited sources of entropy, such as virtual machines, these subcommands could rapidly drain the entropy pool, leading to slow performance as the pool gradually refilled. For instance, this could cause gem installation using the `puppetserver gem` subcommand to take much longer than expected.
-
-Puppet Server 5.0 resolves this by instead using `/dev/urandom` for CLI subcommands.
-
--   [SERVER-1723](https://tickets.puppetlabs.com/browse/SERVER-1723)
->>>>>>> ea14b567
-
-
+- We've made server-side fixes for fully supporting intermediate CA capability. With this, CRL chains will be persisted when revoking certs. [SERVER-2205](https://tickets.puppetlabs.com/browse/SERVER-2205) For more details on the intermediate CA support in Puppet 6, see [Puppet Server: Intermediate CA](/puppetserver/latest/intermediate_ca.html).