--- conflicted
+++ resolved
@@ -54,12 +54,7 @@
 
         JRuby flushing can be useful for working around buggy module code that would otherwise cause memory leaks, but it slightly reduces performance whenever a new JRuby instance reloads all of the Puppet Ruby code. If memory leaks from module code are not an issue in your deployment, the default value of 0 performs best.
 
-<<<<<<< HEAD
     * `max-queued-requests`: Optional. The maximum number of requests that may be queued waiting to borrow a JRuby from the pool. When this limit is exceeded, a 503 "Service Unavailable" response will be returned for all new requests until the queue drops below the limit. If `max-retry-delay` is set to a positive value, then the 503 responses will include a `Retry-After` header indicating a random sleep time after which the client may retry the request. The default is 0, which disables the queue limit.
-      > **Note:** Don't use this solution if your managed infrastructure includes a significant number of agents older than Puppet 5.3. Older agents treat a 503 response as a failure, which ends their runs, causing groups of older agents to schedule their next runs at the same time, creating a thundering herd problem.
-=======
-    * `max-queued-requests`: Optional. The maximum number of requests that may be queued waiting to borrow a JRuby from the pool. Once this limit is exceeded, a 503 "Service Unavailable" response will be returned for all new requests until the queue drops below the limit. If `max-retry-delay` is set to a positive value, then the 503 responses will include a `Retry-After` header indicating a random sleep time after which the client may retry the request. The default is 0, which disables the queue limit.
->>>>>>> 98d6b44c
 
     * `max-retry-delay`: Optional. Sets the upper limit for the random sleep set as a `Retry-After` header on 503 responses returned when `max-queued-requests` is enabled. A value of 0 will cause the `Retry-After` header to be omitted. Default is 1800 seconds which corresponds to the default run interval of the Puppet daemon.
 
