--- conflicted
+++ resolved
@@ -263,9 +263,8 @@
              (is (= "we've been tk-authorized!" (:body catalog-response)))
              (is (= 403 (:status (http-get-no-ssl path url-encoded-deniable-cert))))))
 
-<<<<<<< HEAD
           (testing "puppet-admin endpoints support oid shortnames"
-            (let [path "/puppet-admin-api/v1/environment-cache?environment=production"
+            (let [path "puppet-admin-api/v1/environment-cache?environment=production"
                   http-delete (fn [cert]
                                 (http-client/delete
                                   (str "http://localhost:8080/" path)
@@ -275,38 +274,4 @@
                                              "X-Client-Verify" "SUCCESS"}
                                    :as :text}))]
               (is (= 204 (:status (http-delete url-encoded-allowable-cert))))
-              (is (= 403 (:status (http-delete url-encoded-deniable-cert)))))))))))
-=======
-         (testing "legacy endpoints support oid shortnames"
-           (let [path "/v2.0/environments"
-                 env-response (http-get-no-ssl path url-encoded-allowable-cert)]
-             (is (= 200 (:status env-response)))
-             (is (= "we've been tk-authorized!" (:body env-response)))
-             (is (= 403 (:status (http-get-no-ssl path url-encoded-deniable-cert))))))
-
-         (testing "legacy CA endpoints support oid shortnames"
-           (let [path "/production/certificate_status/localhost"
-                 cert-status-response (http-get-no-ssl path url-encoded-allowable-cert)
-                 cert-status-body (-> cert-status-response
-                                      :body
-                                      cheshire/parse-string)]
-             (is (= 200 (:status cert-status-response)))
-             ;; Assert that some of the content looks like it came from the
-             ;; certificate_statuses endpoint
-             (is (= "localhost" (get cert-status-body "name")))
-             (is (= "signed" (get cert-status-body "state")))
-             (is (= 403 (:status (http-get-no-ssl path url-encoded-deniable-cert))))))
-
-         (testing "puppet-admin endpoints support oid shortnames"
-           (let [path "puppet-admin-api/v1/environment-cache?environment=production"
-                 http-delete (fn [cert]
-                               (http-client/delete
-                                 (str "http://localhost:8080/" path)
-                                 {:headers {"Accept" "application/json"
-                                            "X-Client-Cert" cert
-                                            "X-Client-DN" "CN=private"
-                                            "X-Client-Verify" "SUCCESS"}
-                                  :as :text}))]
-             (is (= 204 (:status (http-delete url-encoded-allowable-cert))))
-             (is (= 403 (:status (http-delete url-encoded-deniable-cert)))))))))))
->>>>>>> 3469ca39
+              (is (= 403 (:status (http-delete url-encoded-deniable-cert)))))))))))