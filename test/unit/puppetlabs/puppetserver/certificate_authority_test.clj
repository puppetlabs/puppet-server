(ns puppetlabs.puppetserver.certificate-authority-test
  (:import (java.io StringReader
                    StringWriter
                    ByteArrayInputStream
                    ByteArrayOutputStream)
           (java.security InvalidParameterException)
           (com.puppetlabs.ssl_utils SSLUtils))
  (:require [puppetlabs.puppetserver.certificate-authority :refer :all]
            [puppetlabs.trapperkeeper.testutils.logging :as logutils]
            [puppetlabs.ssl-utils.core :as utils]
            [puppetlabs.services.ca.ca-testutils :as testutils]
            [puppetlabs.services.jruby.jruby-puppet-testutils :as jruby-testutils]
            [puppetlabs.kitchensink.core :as ks]
            [slingshot.test :refer :all]
            [schema.test :as schema-test]
            [clojure.test :refer :all]
            [clojure.java.io :as io]
            [clojure.string :as string]
            [clj-time.core :as time]
            [clj-time.coerce :as time-coerce]
            [me.raynes.fs :as fs]))

(use-fixtures :once schema-test/validate-schemas)

;;;;;;;;;;;;;;;;;;;;;;;;;;;;;;;;;;;;;;;;;;;;;;;;;;;;;;;;;;;;;;;;;;;;;;;;;;;;;;;;
;;; Test Data

(def test-resources-dir "./dev-resources/puppetlabs/puppetserver/certificate_authority_test")
(def confdir (str test-resources-dir "/master/conf"))
(def ssldir (str confdir "/ssl"))
(def cadir (str ssldir "/ca"))
(def cacert (str cadir "/ca_crt.pem"))
(def cakey (str cadir "/ca_key.pem"))
(def capub (str cadir "/ca_pub.pem"))
(def cacrl (str cadir "/ca_crl.pem"))
(def csrdir (str cadir "/requests"))
(def signeddir (str cadir "/signed"))
(def test-pems-dir (str test-resources-dir "/pems"))
(def autosign-confs-dir (str test-resources-dir "/autosign_confs"))
(def autosign-exes-dir (str test-resources-dir "/autosign_exes"))
(def csr-attributes-dir (str test-resources-dir "/csr_attributes"))
(def bundle-dir (str test-pems-dir "/bundle"))
(def bundle-cadir (str bundle-dir "/ca"))

(defn test-pem-file
  [pem-file-name]
  (str test-pems-dir "/" pem-file-name))

(defn autosign-conf-file
  [autosign-conf-file-name]
  (str autosign-confs-dir "/" autosign-conf-file-name))

(defn autosign-exe-file
  [autosign-exe-file-name]
  (ks/absolute-path (str autosign-exes-dir "/" autosign-exe-file-name)))

(defn csr-attributes-file
  [csr-attributes-file-name]
  (str csr-attributes-dir "/" csr-attributes-file-name))

(def all-perms
  (for [r "r-"
        w "w-"
        x "x-"]
    (str r w x)))

(def attribute-file-extensions
  "These are the extensions defined in the test fixture csr_attributes.yaml,
  used in this test namespace."
  [{:oid "1.3.6.1.4.1.34380.1.1.1"
    :critical false
    :value "ED803750-E3C7-44F5-BB08-41A04433FE2E"}
   {:oid "1.3.6.1.4.1.34380.1.1.1.4"
    :critical false
    :value "I am undefined but still work"}
   {:oid "1.3.6.1.4.1.34380.1.1.2"
    :critical false
    :value "thisisanid"}
   {:oid "1.3.6.1.4.1.34380.1.1.3"
    :critical false
    :value "my_ami_image"}
   {:oid "1.3.6.1.4.1.34380.1.1.4"
    :critical false
    :value "342thbjkt82094y0uthhor289jnqthpc2290"}
   {:oid "1.3.6.1.4.1.34380.1.1.5"
    :critical false
    :value "center"}
   {:oid "1.3.6.1.4.1.34380.1.1.6"
    :critical false
    :value "product"}
   {:oid "1.3.6.1.4.1.34380.1.1.7"
    :critical false
    :value "project"}
   {:oid "1.3.6.1.4.1.34380.1.1.8"
    :critical false
    :value "application"}
   {:oid "1.3.6.1.4.1.34380.1.1.9"
    :critical false
    :value "service"}
   {:oid "1.3.6.1.4.1.34380.1.1.10"
    :critical false
    :value "employee"}
   {:oid "1.3.6.1.4.1.34380.1.1.11"
    :critical false
    :value "created"}
   {:oid "1.3.6.1.4.1.34380.1.1.12"
    :critical false
    :value "environment"}
   {:oid "1.3.6.1.4.1.34380.1.1.13"
    :critical false
    :value "role"}
   {:oid "1.3.6.1.4.1.34380.1.1.14"
    :critical false
    :value "version"}
   {:oid "1.3.6.1.4.1.34380.1.1.15"
    :critical false
    :value "deparment"}
   {:oid "1.3.6.1.4.1.34380.1.1.16"
    :critical false
    :value "cluster"}
   {:oid "1.3.6.1.4.1.34380.1.1.17"
    :critical false
    :value "provisioner"}])
;;;;;;;;;;;;;;;;;;;;;;;;;;;;;;;;;;;;;;;;;;;;;;;;;;;;;;;;;;;;;;;;;;;;;;;;;;;;;;;;
;;; Utilities

(defn tmp-whitelist! [& lines]
  (let [whitelist (ks/temp-file)]
    (doseq [line lines]
      (spit whitelist (str line "\n") :append true))
    (str whitelist)))

(def empty-stream (ByteArrayInputStream. (.getBytes "")))

(defn csr-stream [subject]
  (io/input-stream (path-to-cert-request csrdir subject)))

(defn write-to-stream [o]
  (let [s (ByteArrayOutputStream.)]
    (utils/obj->pem! o s)
    (-> s .toByteArray ByteArrayInputStream.)))

(defn assert-autosign [whitelist subject]
  (testing subject
    (is (true? (autosign-csr? whitelist subject empty-stream)))))

(defn assert-no-autosign [whitelist subject]
  (testing subject
    (is (false? (autosign-csr? whitelist subject empty-stream)))))

(defn contains-ext?
  "Does the provided extension list contain an extensions with the given OID."
  [ext-list oid]
  (> (count (filter #(= oid (:oid %)) ext-list)) 0))

;;;;;;;;;;;;;;;;;;;;;;;;;;;;;;;;;;;;;;;;;;;;;;;;;;;;;;;;;;;;;;;;;;;;;;;;;;;;;;;;
;;; Tests

(deftest validate-settings-test
  (testing "invalid ca-ttl is rejected"
    (let [settings (assoc
                     (testutils/ca-settings cadir)
                     :ca-ttl
                     (+ max-ca-ttl 1))]
      (is (thrown-with-msg? IllegalStateException #"ca_ttl must have a value below"
                            (validate-settings! settings)))))

  (testing "warns if :client-whitelist is set in c-a.c-s section"
    (let [settings (assoc-in
                     (testutils/ca-settings cadir)
                     [:access-control :certificate-status :client-whitelist]
                     ["whitelist"])]
      (logutils/with-test-logging
        (validate-settings! settings)
        (is (logutils/logged? #"Remove these settings and create" :warn)))))

  (testing "warns if :authorization-required is overridden in c-a.c-s section"
    (let [settings (assoc-in
                     (testutils/ca-settings cadir)
                     [:access-control
                      :certificate-status
                      :authorization-required]
                     false)]
      (logutils/with-test-logging
        (validate-settings! settings)
        (is (logutils/logged? #"Remove these settings and create" :warn)))))

  (testing "warns if :client-whitelist is set incorrectly"
    (let [settings (assoc-in
                     (testutils/ca-settings cadir)
                     [:access-control :certificate-status :client-whitelist]
                     [])]
      (logutils/with-test-logging
        (validate-settings! settings)
        (is (logutils/logged?
              #"remove the 'certificate-authority' configuration"
              :warn))))))

(deftest get-certificate-test
  (testing "returns CA certificate when subject is 'ca'"
    (let [actual   (get-certificate "ca" cacert signeddir)
          expected (slurp cacert)]
      (is (= expected actual))))

  (testing "returns localhost certificate when subject is 'localhost'"
    (let [localhost-cert (get-certificate "localhost" cacert signeddir)
          expected       (slurp (path-to-cert signeddir "localhost"))]
      (is (= expected localhost-cert))))

  (testing "returns nil when certificate not found for subject"
    (is (nil? (get-certificate "not-there" cacert signeddir)))))

(deftest get-certificate-request-test
  (testing "returns certificate request for subject"
    (let [cert-req (get-certificate-request "test-agent" csrdir)
          expected (slurp (path-to-cert-request csrdir "test-agent"))]
      (is (= expected cert-req))))

  (testing "returns nil when certificate request not found for subject"
    (is (nil? (get-certificate-request "not-there" csrdir)))))

(deftest autosign-csr?-test
  (testing "boolean values"
    (is (true? (autosign-csr? true "unused" empty-stream)))
    (is (false? (autosign-csr? false "unused" empty-stream))))

  (testing "whitelist"
    (testing "autosign is false when whitelist doesn't exist"
      (is (false? (autosign-csr? "Foo/conf/autosign.conf" "doubleagent"
                                 empty-stream))))

    (testing "exact certnames"
      (doto (tmp-whitelist! "foo"
                            "UPPERCASE"
                            "this.THAT."
                            "bar1234"
                            "AB=foo,BC=bar,CD=rab,DE=oof,EF=1a2b3d")
        (assert-autosign "foo")
        (assert-autosign "UPPERCASE")
        (assert-autosign "this.THAT.")
        (assert-autosign "bar1234")
        (assert-autosign "AB=foo,BC=bar,CD=rab,DE=oof,EF=1a2b3d")
        (assert-no-autosign "Foo")
        (assert-no-autosign "uppercase")
        (assert-no-autosign "this-THAT-")))

    (testing "domain-name globs"
      (doto (tmp-whitelist! "*.red"
                            "*.black.local"
                            "*.UPPER.case")
        (assert-autosign "red")
        (assert-autosign ".red")
        (assert-autosign "green.red")
        (assert-autosign "blue.1.red")
        (assert-no-autosign "red.white")
        (assert-autosign "black.local")
        (assert-autosign ".black.local")
        (assert-autosign "blue.black.local")
        (assert-autosign "2.three.black.local")
        (assert-no-autosign "red.local")
        (assert-no-autosign "black.local.white")
        (assert-autosign "one.0.upper.case")
        (assert-autosign "two.upPEr.case")
        (assert-autosign "one-two-three.red")))

    (testing "allow all with '*'"
      (doto (tmp-whitelist! "*")
        (assert-autosign "foo")
        (assert-autosign "BAR")
        (assert-autosign "baz-buz.")
        (assert-autosign "0.qux.1.xuq")
        (assert-autosign "AB=foo,BC=bar,CD=rab,DE=oof,EF=1a2b3d")))

    (testing "ignores comments and blank lines"
      (doto (tmp-whitelist! "#foo"
                            "  "
                            "bar"
                            ""
                            "# *.baz"
                            "*.qux")
        (assert-no-autosign "foo")
        (assert-no-autosign "  ")
        (assert-autosign "bar")
        (assert-no-autosign "foo.baz")
        (assert-autosign "bar.qux")))

    (testing "invalid lines logged and ignored"
      (doseq [invalid-line ["bar#bar"
                            " #bar"
                            "bar "
                            " bar"]]
        (let [whitelist (tmp-whitelist! "foo"
                                        invalid-line
                                        "qux")]
          (assert-autosign whitelist "foo")
          (logutils/with-log-output logs
            (assert-no-autosign whitelist invalid-line)
            (is (logutils/logs-matching
                 (re-pattern (format "Invalid pattern '%s' found in %s"
                                     invalid-line whitelist))
                 @logs))
            (assert-autosign whitelist "qux")))))

    (testing "sample file that covers everything"
      (logutils/with-test-logging
        (doto (autosign-conf-file "autosign-whitelist.conf")
          (assert-no-autosign "aaa")
          (assert-autosign "bbb123")
          (assert-autosign "one_2.red")
          (assert-autosign "1.blacK.6")
          (assert-no-autosign "black.white")
          (assert-no-autosign "coffee")
          (assert-no-autosign "coffee#tea")
          (assert-autosign "qux"))))))

(deftest autosign-csr?-ruby-exe-test
  (let [executable (autosign-exe-file "ruby-autosign-executable")
        csr-fn #(csr-stream "test-agent")
        ruby-load-path jruby-testutils/ruby-load-path
        ruby-gem-path jruby-testutils/gem-path]

    (testing "stdout is added to master's log at debug level"
      (logutils/with-test-logging
        (autosign-csr? executable "test-agent" (csr-fn) ruby-load-path ruby-gem-path)
        (is (logged? #"print to stdout" :debug))))

    (testing "stderr is added to master's log at warn level"
      (logutils/with-test-logging
       (autosign-csr? executable "test-agent" (csr-fn) ruby-load-path ruby-gem-path)
       (is (logged? #"generated output to stderr: print to stderr" :warn))))

    (testing "non-zero exit-code generates a log entry at warn level"
      (logutils/with-test-logging
       (autosign-csr? executable "foo" (csr-fn) ruby-load-path ruby-gem-path)
       (is (logged? #"rejected certificate 'foo'" :warn))))

    (testing "Ruby load path is configured and contains Puppet"
      (logutils/with-test-logging
        (autosign-csr? executable "test-agent" (csr-fn) ruby-load-path ruby-gem-path)
        (is (logged? #"Ruby load path configured properly"))))

    (testing "subject is passed as argument and CSR is provided on stdin"
      (logutils/with-test-logging
        (autosign-csr? executable "test-agent" (csr-fn) ruby-load-path ruby-gem-path)
        (is (logged? #"subject: test-agent"))
        (is (logged? #"CSR for: test-agent"))))

    (testing "only exit code 0 results in autosigning"
      (logutils/with-test-logging
        (is (true? (autosign-csr? executable "test-agent" (csr-fn) ruby-load-path ruby-gem-path)))
        (is (false? (autosign-csr? executable "foo" (csr-fn) ruby-load-path ruby-gem-path)))))))

(deftest autosign-csr?-bash-exe-test
  (let [executable (autosign-exe-file "bash-autosign-executable")
        csr-fn #(csr-stream "test-agent")]

    (testing "stdout is added to master's log at debug level"
      (logutils/with-test-logging
        (autosign-csr? executable "test-agent" (csr-fn))
        (is (logged? #"print to stdout" :debug))))

    (testing "stderr is added to master's log at warn level"
      (logutils/with-test-logging
       (autosign-csr? executable "test-agent" (csr-fn))
       (is (logged? #"generated output to stderr: print to stderr" :warn))))

    (testing "non-zero exit-code generates a log entry at warn level"
      (logutils/with-test-logging
       (autosign-csr? executable "foo" (csr-fn))
       (is (logged? #"rejected certificate 'foo'" :warn))))

    (testing "subject is passed as argument and CSR is provided on stdin"
      (logutils/with-test-logging
        (autosign-csr? executable "test-agent" (csr-fn))
        (is (logged? #"subject: test-agent"))
        (is (logged? #"-----BEGIN CERTIFICATE REQUEST-----"))))

    (testing "only exit code 0 results in autosigning"
      (logutils/with-test-logging
        (is (true? (autosign-csr? executable "test-agent" (csr-fn))))
        (is (false? (autosign-csr? executable "foo" (csr-fn))))))))

(deftest save-certificate-request!-test
  (testing "requests are saved to disk"
    (let [csrdir   (:csrdir (testutils/ca-sandbox! cadir))
          csr      (utils/pem->csr (path-to-cert-request csrdir "test-agent"))
          path     (path-to-cert-request csrdir "foo")]
      (is (false? (fs/exists? path)))
      (save-certificate-request! "foo" csr csrdir)
      (is (true? (fs/exists? path)))
      (is (= (get-certificate-request csrdir "foo")
             (get-certificate-request csrdir "test-agent"))))))

(deftest autosign-certificate-request!-test
  (let [now                (time/epoch)
        two-years          (* 60 60 24 365 2)
        settings           (-> (testutils/ca-sandbox! cadir)
                               (assoc :ca-ttl two-years))
        csr                (-> (:csrdir settings)
                               (path-to-cert-request "test-agent")
                               (utils/pem->csr))
        expected-cert-path (path-to-cert (:signeddir settings) "test-agent")]
    ;; Fix the value of "now" so we can reliably test the dates
    (time/do-at now
      (autosign-certificate-request! "test-agent" csr settings))

    (testing "requests are autosigned and saved to disk"
      (is (fs/exists? expected-cert-path)))

    (let [cert (utils/pem->cert expected-cert-path)]
      (testing "The subject name on the agent's cert"
        (testutils/assert-subject cert "CN=test-agent"))

      (testing "The cert is issued by the name on the CA's cert"
        (testutils/assert-issuer cert "CN=Puppet CA: localhost"))

      (testing "certificate has not-before/not-after dates based on $ca-ttl"
        (let [not-before (time-coerce/from-date (.getNotBefore cert))
              not-after (time-coerce/from-date (.getNotAfter cert))]
          (testing "not-before is 1 day before now"
            (is (= (time/minus now (time/days 1)) not-before)))
          (testing "not-after is 2 years from now"
            (is (= (time/plus now (time/years 2)) not-after))))))))

(deftest autosign-without-capub
  (testing "The CA public key file is not necessary to autosign"
    (let [settings  (testutils/ca-sandbox! cadir)
          csr       (-> (:csrdir settings)
                        (path-to-cert-request "test-agent")
                        (utils/pem->csr))
          cert-path (path-to-cert (:signeddir settings) "test-agent")]
      (fs/delete (:capub settings))
      (autosign-certificate-request! "test-agent" csr settings)
      (is (true? (fs/exists? cert-path)))
      (let [cert  (utils/pem->cert cert-path)
            capub (-> (:cacert settings)
                      (utils/pem->cert)
                      (.getPublicKey))]
        (is (nil? (.verify cert capub)))))))

(deftest autosign-as-intermediate-ca
  (testing "The CA certificate file can be a bundle of certs"
    (let [settings  (testutils/ca-sandbox! bundle-cadir)
          csr       (-> (:csrdir settings)
                        (path-to-cert-request "test-agent")
                        (utils/pem->csr))
          cert-path (path-to-cert (:signeddir settings) "test-agent")]
      (autosign-certificate-request! "test-agent" csr settings)
      (is (true? (fs/exists? cert-path)))
      (let [cert  (utils/pem->cert cert-path)
            capub (-> (:cacert settings)
                      (utils/pem->certs)
                      (first)
                      (.getPublicKey))]
        (is (nil? (.verify cert capub)))))))

(deftest revoke-without-capub
  (testing "The CA public key file is not necessary to revoke"
    (let [settings (testutils/ca-sandbox! cadir)
          cert     (-> (:signeddir settings)
                       (path-to-cert "localhost")
                       (utils/pem->cert))
          revoked? (fn [cert]
                     (-> (:cacrl settings)
                         (utils/pem->crl)
                         (utils/revoked? cert)))]
      (fs/delete (:capub settings))
      (is (false? (revoked? cert)))
      (revoke-existing-certs! settings ["localhost"])
      (is (true? (revoked? cert))))))

(deftest revoke-as-intermediate-ca
  (testing "The CA certificate file can be a bundle when revoking a certificate"
    (let [settings (testutils/ca-sandbox! bundle-cadir)
          cert     (-> (:signeddir settings)
                       (path-to-cert "localhost")
                       (utils/pem->cert))
          ca-cert (utils/pem->ca-cert (:cacert settings) (:cakey settings))
          revoked? (fn [cert]
                     (-> (:cacrl settings)
                         (utils/pem->ca-crl ca-cert)
                         (utils/revoked? cert)))]
      (is (false? (revoked? cert)))
      (revoke-existing-certs! settings ["localhost"])
      (is (true? (revoked? cert))))))

(deftest revoke-multiple-certs
  (testing "The revocation function can accept a list of certs to revoke"
    (let [settings (testutils/ca-sandbox! cadir)
          cert1 (-> (:signeddir settings)
                    (path-to-cert "localhost")
                    (utils/pem->cert))
          cert2 (-> (:signeddir settings)
                    (path-to-cert "test_cert")
                    (utils/pem->cert))
          revoked? (fn [cert]
                     (-> (:cacrl settings)
                         (utils/pem->crl)
                         (utils/revoked? cert)))]
      (is (false? (revoked? cert1)))
      (is (false? (revoked? cert2)))
      (revoke-existing-certs! settings ["localhost" "test_cert"])
      (is (true? (revoked? cert1)))
      (is (true? (revoked? cert2))))))

(deftest get-certificate-revocation-list-test
  (testing "`get-certificate-revocation-list` returns a valid CRL file."
    (let [crl (-> (get-certificate-revocation-list cacrl)
                  StringReader.
                  utils/pem->crl)]
      (testutils/assert-issuer crl "CN=Puppet CA: localhost"))))

(deftest initialize!-test
  (let [settings (testutils/ca-settings (ks/temp-dir))]

    (initialize! settings)

    (testing "Generated SSL file"
      (doseq [file (-> (settings->cadir-paths settings)
                       (select-keys (required-ca-files
                                      (:enable-infra-crl settings)))
                       (vals))]
        (testing file
          (is (fs/exists? file)))))

    (testing "cacrl"
      (let [crl (-> settings :cacrl utils/pem->crl)]
        (testutils/assert-issuer crl "CN=test ca")
        (testing "has CRLNumber and AuthorityKeyIdentifier extensions"
          (is (not (nil? (utils/get-extension-value crl utils/crl-number-oid))))
          (is (not (nil? (utils/get-extension-value crl utils/authority-key-identifier-oid)))))))

    (testing "cacert"
      (let [cert (-> settings :cacert utils/pem->cert)]
        (is (utils/certificate? cert))
        (testutils/assert-subject cert "CN=test ca")
        (testutils/assert-issuer cert "CN=test ca")
        (testing "has at least one expected extension - key usage"
          (let [key-usage (utils/get-extension-value cert "2.5.29.15")]
            (is (= #{:key-cert-sign :crl-sign} key-usage))))))

    (testing "cakey"
      (let [key (-> settings :cakey utils/pem->private-key)]
        (is (utils/private-key? key))
        (is (= 512 (utils/keylength key)))))

    (testing "capub"
      (let [key (-> settings :capub utils/pem->public-key)]
        (is (utils/public-key? key))
        (is (= 512 (utils/keylength key)))))

    (testing "cert-inventory"
      (is (fs/exists? (:cert-inventory settings))))

    (testing "serial"
      (is (fs/exists? (:serial settings))))

    (testing "Does not replace files if they all exist"
      (let [files (-> (settings->cadir-paths (assoc settings :enable-infra-crl false))
                      (dissoc :csrdir :signeddir)
                      (vals))]
        (doseq [f files] (spit f "testable string"))
        (initialize! settings)
        (doseq [f files] (is (= "testable string" (slurp f))
                             (str "File " f " was replaced")))))))

(deftest initialize!-test-with-keylength-in-settings
  (let [settings (assoc (testutils/ca-settings (ks/temp-dir)) :keylength 768)]
    (initialize! settings)
    (testing "cakey with keylength"
      (let [key (-> settings :cakey utils/pem->private-key)]
        (is (utils/private-key? key))
        (is (= 768 (utils/keylength key)))))

    (testing "capub with keylength"
      (let [key (-> settings :capub utils/pem->public-key)]
        (is (utils/public-key? key))
        (is (= 768 (utils/keylength key)))))))

(deftest ca-fail-fast-test
  (testing "Directories not required but are created if absent"
    (doseq [dir [:signeddir :csrdir]]
      (testing dir
        (let [settings (testutils/ca-sandbox! cadir)]
          (fs/delete-dir (get settings dir))
          (is (nil? (initialize! settings)))
          (is (true? (fs/exists? (get settings dir))))))))

  (testing "CA public key not required"
    (let [settings (testutils/ca-sandbox! cadir)]
      (fs/delete (:capub settings))
      (is (nil? (initialize! settings)))))

  (testing "Exception is thrown when required file is missing"
    (doseq [file (required-ca-files true)]
      (testing file
        (let [settings (assoc (testutils/ca-sandbox! cadir) :enable-infra-crl true)
              path     (get settings file)]
          (fs/delete path)
          (is (thrown-with-msg?
               IllegalStateException
               (re-pattern (str "Missing:\n" path))
               (initialize! settings)))))))

  (testing (str "The CA private key has its permissions properly reset when "
                ":manage-internal-file-permissions is true.")
    (let [settings (testutils/ca-sandbox! cadir)]
      (set-file-perms (:cakey settings) "rw-r--r--")
      (logutils/with-test-logging
        (initialize! settings)
        (is (logged? #"/ca/ca_key.pem' was found to have the wrong permissions set as 'rw-r--r--'. This has been corrected to 'rw-r-----'."))
        (is (= private-key-perms (get-file-perms (:cakey settings)))))))

  (testing (str "The CA private key's permissions are not reset if "
                ":manage-internal-file-permissions is false.")
    (let [perms "rw-r--r--"
          settings (assoc (testutils/ca-sandbox! cadir)
                     :manage-internal-file-permissions false)]
      (set-file-perms (:cakey settings) perms)
      (initialize! settings)
      (is (= perms (get-file-perms (:cakey settings)))))))

(deftest retrieve-ca-cert!-test
  (testing "CA file copied when it doesn't already exist"
    (let [tmp-confdir (fs/copy-dir confdir (ks/temp-dir))
          settings    (testutils/master-settings tmp-confdir)
          ca-settings (testutils/ca-settings (str tmp-confdir "/ssl/ca"))
          cacert      (:cacert ca-settings)
          localcacert (:localcacert settings)
          cacert-text (slurp cacert)]

      (testing "Copied cacert to localcacert when localcacert not present"
        (retrieve-ca-cert! cacert localcacert)
        (is (= (slurp localcacert) cacert-text)
            (str "Unexpected content for localcacert: " localcacert)))

      (testing "Doesn't copy cacert over localcacert when different localcacert present"
        (let [localcacert-contents "12345"]
          (spit (:localcacert settings) localcacert-contents)
          (retrieve-ca-cert! cacert localcacert)
          (is (= (slurp localcacert) localcacert-contents)
              (str "Unexpected content for localcacert: " localcacert))))

      (testing "Throws exception if no localcacert and no cacert to copy"
        (fs/delete localcacert)
        (let [copy (fs/copy cacert (ks/temp-file))]
          (fs/delete cacert)
          (is (thrown? IllegalStateException
                       (retrieve-ca-cert! cacert localcacert))
              "No exception thrown even though no file existed for copying")
          (fs/copy copy cacert))))))

(deftest retrieve-ca-crl!-test
  (testing "CRL file copied when it doesn't already exist"
    (let [tmp-confdir (fs/copy-dir confdir (ks/temp-dir))
          settings    (testutils/master-settings tmp-confdir)
          ca-settings (testutils/ca-settings (str tmp-confdir "/ssl/ca"))
          cacrl       (:cacrl ca-settings)
          hostcrl     (:hostcrl settings)
          cacrl-text (slurp cacrl)]

      (testing "Copied cacrl to hostcrl when hostcrl not present"
        (retrieve-ca-crl! cacrl hostcrl)
        (is (= (slurp hostcrl) cacrl-text)
            (str "Unexpected content for hostcrl: " hostcrl)))

      (testing "Copied cacrl to hostcrl when different hostcrl present"
        (spit (:hostcrl settings) "12345")
        (retrieve-ca-crl! cacrl hostcrl)
        (is (= (slurp hostcrl) cacrl-text)
            (str "Unexpected content for hostcrl: " hostcrl)))

      (testing (str "Doesn't throw exception or create dummy file if no "
                    "hostcrl and no cacrl to copy")
        (fs/delete hostcrl)
        (let [copy (fs/copy cacrl (ks/temp-file))]
          (fs/delete cacrl)
          (is (not (fs/exists? hostcrl))
              "hostcrl file present even though no file existed for copying")
          (fs/copy copy cacrl))))))

(deftest initialize-master-ssl!-test
  (let [tmp-confdir (fs/copy-dir confdir (ks/temp-dir))
        settings    (-> (testutils/master-settings tmp-confdir "master")
                        (assoc :dns-alt-names "onefish,twofish"))
        ca-settings (testutils/ca-settings (str tmp-confdir "/ssl/ca"))]

    (retrieve-ca-cert! (:cacert ca-settings) (:localcacert settings))
    (retrieve-ca-crl! (:cacrl ca-settings) (:hostcrl settings))
    (initialize-master-ssl! settings "master" ca-settings)

    (testing "Generated SSL file"
      (doseq [file (vals (settings->ssldir-paths settings))]
        (testing file
          (is (fs/exists? file)))))

    (testing "hostcert"
      (let [hostcert (-> settings :hostcert utils/pem->cert)]
        (is (utils/certificate? hostcert))
        (testutils/assert-subject hostcert "CN=master")
        (testutils/assert-issuer hostcert "CN=Puppet CA: localhost")

        (testing "has alt names extension"
          (let [dns-alt-names (utils/get-subject-dns-alt-names hostcert)]
            (is (= #{"master" "onefish" "twofish"} (set dns-alt-names))
                "The Subject Alternative Names extension should contain the
                 master's actual hostname and the hostnames in $dns-alt-names")))

        (testing "has CLI auth extension"
          (let [cli-auth-ext (utils/get-extension-value hostcert cli-auth-oid)]
            (is (= "true" cli-auth-ext)
                "The master cert should have the auth extension for the CA CLI.")))

        (testing "is also saved in the CA's $signeddir"
          (let [signedpath (path-to-cert (:signeddir ca-settings) "master")]
            (is (fs/exists? signedpath))
            (is (= hostcert (utils/pem->cert signedpath)))))))

    (testing "hostprivkey"
      (let [key (-> settings :hostprivkey utils/pem->private-key)]
        (is (utils/private-key? key))
        (is (= 512 (utils/keylength key)))))

    (testing "hostpubkey"
      (let [key (-> settings :hostpubkey utils/pem->public-key)]
        (is (utils/public-key? key))
        (is (= 512 (utils/keylength key)))))

    (testing "Does not replace files if they all exist"
      (let [files (-> (settings->ssldir-paths settings)
                      (dissoc :certdir :requestdir :privatekeydir)
                      (vals))
            file-content-fn (fn [files-to-read]
                              (reduce
                               #(assoc %1 %2 (slurp %2))
                               {}
                               files-to-read))
            file-content-before-reinit (file-content-fn files)
            _ (initialize-master-ssl! settings "master" ca-settings)
            file-content-after-reinit (file-content-fn files)]
        (is (= file-content-before-reinit file-content-after-reinit)
            "File content unexpectedly changed after initialization called")))

    (testing "Throws an exception if the cert is present but private key is missing"
      (let [private-key-path (:hostprivkey settings)
            private-key-backup (fs/copy private-key-path (ks/temp-file))]
        (fs/delete private-key-path)
        (is (thrown-with-msg?
             IllegalStateException
             (re-pattern
              (str "Found master cert '" (:hostcert settings)
                   "' but master private key '" (:hostprivkey settings)
                   "' is missing"))
             (initialize-master-ssl! settings "master" ca-settings)))
        (fs/copy private-key-backup private-key-path)))

    (testing (str "Throws an exception if the private key is present but cert "
                  "and public key are missing")
      (let [public-key-path (:hostpubkey settings)
            public-key-backup (fs/copy public-key-path (ks/temp-file))
            cert-path (:hostcert settings)
            cert-backup (fs/copy cert-path (ks/temp-file))]
        (fs/delete public-key-path)
        (fs/delete cert-path)
        (is (thrown-with-msg?
             IllegalStateException
             (re-pattern
              (str "Found master private key '" (:hostprivkey settings)
                   "' but master public key '" (:hostpubkey settings)
                   "' is missing"))
             (initialize-master-ssl! settings "master" ca-settings)))
        (fs/copy public-key-backup public-key-path)
        (fs/copy cert-backup cert-path)))

    (testing (str "Throws an exception if the public key is present but cert "
                  "and private key are missing")
      (let [private-key-path (:hostprivkey settings)
            private-key-backup (fs/copy private-key-path (ks/temp-file))
            cert-path (:hostcert settings)
            cert-backup (fs/copy cert-path (ks/temp-file))]
        (fs/delete private-key-path)
        (fs/delete cert-path)
        (is (thrown-with-msg?
             IllegalStateException
             (re-pattern
              (str "Found master public key '" (:hostpubkey settings)
                   "' but master private key '" (:hostprivkey settings)
                   "' is missing"))
             (initialize-master-ssl! settings "master" ca-settings)))
        (fs/copy private-key-backup private-key-path)
        (fs/copy cert-backup cert-path)))

    (testing "hostcert regenerated if keys already present at initialization time"
      (let [hostcert-path (:hostcert settings)
            hostcert-backup (fs/copy hostcert-path (ks/temp-file))
            public-key-before-init (slurp (:hostpubkey settings))
            _ (fs/delete hostcert-path)
            _ (initialize-master-ssl! settings "master" ca-settings)
            hostcert-after-init (utils/pem->cert hostcert-path)
            public-key-from-new-cert (StringWriter.)]
        (-> hostcert-after-init
            (.getPublicKey)
            (utils/obj->pem! public-key-from-new-cert))
        (testutils/assert-subject hostcert-after-init "CN=master")
        (testutils/assert-issuer hostcert-after-init "CN=Puppet CA: localhost")
        (is (= public-key-before-init (.toString public-key-from-new-cert))
            "regenerated public key embedded in regenerated hostcert")
        (fs/copy hostcert-backup hostcert-path)))))

(deftest initialize-master-ssl!-test-with-keylength-settings
  (let [tmp-confdir (fs/copy-dir confdir (ks/temp-dir))
        settings (-> (testutils/master-settings tmp-confdir)
                     (assoc :keylength 768))
        ca-settings (assoc (testutils/ca-settings (str tmp-confdir "/ssl/ca")) :keylength 768)]

<<<<<<< HEAD
=======
    (retrieve-ca-cert! (:cacert ca-settings) (:localcacert settings))
    (initialize-master-ssl! settings "master" ca-settings)

    (testing "hostprivkey should have correct keylength"
      (let [key (-> settings :hostprivkey utils/pem->private-key)]
        (is (utils/private-key? key))
        (is (= 768 (utils/keylength key)))))

    (testing "hostpubkey should have correct keylength"
      (let [key (-> settings :hostpubkey utils/pem->public-key)]
        (is (utils/public-key? key))
        (is (= 768 (utils/keylength key)))))))

(deftest initialize-master-ssl!-test-with-incorrect-keylength
  (let [tmp-confdir (fs/copy-dir confdir (ks/temp-dir))
        settings (testutils/master-settings tmp-confdir)
        ca-settings (testutils/ca-settings (str tmp-confdir "/ssl/ca"))]

>>>>>>> f4d630d1
    (retrieve-ca-cert! (:cacert ca-settings) (:localcacert settings))
    (initialize-master-ssl! settings "master" ca-settings)

<<<<<<< HEAD
=======
    (testing "should throw an error message with too short keylength"
      (is (thrown-with-msg?
           InvalidParameterException
           #".*RSA keys must be at least 512 bits long.*"
           (initialize-master-ssl! (assoc settings :keylength 128) "master" ca-settings))))

    (testing "should throw an error message with too large keylength"
      (is (thrown-with-msg?
           InvalidParameterException
           #".*RSA keys must be no longer than 16384 bits.*"
           (initialize-master-ssl! (assoc settings :keylength 32768) "master" ca-settings))))))

(deftest initialize-master-ssl!-test-with-keylength-settings
  (let [tmp-confdir (fs/copy-dir confdir (ks/temp-dir))
        settings (-> (testutils/master-settings tmp-confdir)
                     (assoc :keylength 768))
        ca-settings (assoc (testutils/ca-settings (str tmp-confdir "/ssl/ca")) :keylength 768)]

    (retrieve-ca-cert! (:cacert ca-settings) (:localcacert settings))
    (initialize-master-ssl! settings "master" ca-settings)

>>>>>>> f4d630d1
    (testing "hostprivkey should have correct keylength"
      (let [key (-> settings :hostprivkey utils/pem->private-key)]
        (is (utils/private-key? key))
        (is (= 768 (utils/keylength key)))))

    (testing "hostpubkey should have correct keylength"
      (let [key (-> settings :hostpubkey utils/pem->public-key)]
        (is (utils/public-key? key))
        (is (= 768 (utils/keylength key)))))))

(when-not (SSLUtils/isFIPS)
  (deftest initialize-master-ssl!-test-with-incorrect-keylength
    (let [tmp-confdir (fs/copy-dir confdir (ks/temp-dir))
          settings (testutils/master-settings tmp-confdir)
          ca-settings (testutils/ca-settings (str tmp-confdir "/ssl/ca"))]

      (retrieve-ca-cert! (:cacert ca-settings) (:localcacert settings))

<<<<<<< HEAD
      (testing "should throw an error message with too short keylength"
        (is (thrown?
             IllegalArgumentException
             (initialize-master-ssl! (assoc settings :keylength 128) "master" ca-settings))))

      (testing "should throw an error message with too large keylength"
        (is (thrown?
             IllegalArgumentException
             (initialize-master-ssl! (assoc settings :keylength 32768) "master" ca-settings)))))))
=======
    (testing "should throw an error message with too short keylength"
      (is (thrown-with-msg?
           InvalidParameterException
           #".*RSA keys must be at least 512 bits long.*"
           (initialize-master-ssl! (assoc settings :keylength 128) "master" ca-settings))))

    (testing "should throw an error message with too large keylength"
      (is (thrown-with-msg?
           InvalidParameterException
           #".*RSA keys must be no longer than 16384 bits.*"
           (initialize-master-ssl! (assoc settings :keylength 32768) "master" ca-settings))))))
>>>>>>> f4d630d1

(deftest parse-serial-number-test
  (is (= (parse-serial-number "0001") 1))
  (is (= (parse-serial-number "0010") 16))
  (is (= (parse-serial-number "002A") 42)))

(deftest format-serial-number-test
  (is (= (format-serial-number 1) "0001"))
  (is (= (format-serial-number 16) "0010"))
  (is (= (format-serial-number 42) "002A")))

(deftest next-serial-number!-test
  (let [serial-file (str (ks/temp-file))]
    (testing "Serial file is initialized to 1"
      (initialize-serial-file! serial-file)
      (is (= (next-serial-number! serial-file) 1)))

    (testing "The serial number file should contain the next serial number"
      (is (= "0002" (slurp serial-file))))

    (testing "subsequent calls produce increasing serial numbers"
      (is (= (next-serial-number! serial-file) 2))
      (is (= "0003" (slurp serial-file)))

      (is (= (next-serial-number! serial-file) 3))
      (is (= "0004" (slurp serial-file))))))

;; If the locking is deleted from `next-serial-number!`, this test will hang,
;; which is not as nice as simply failing ...
;; This seems to happen due to a deadlock caused by concurrently reading and
;; writing to the same file (via `slurp` and `spit`)
(deftest next-serial-number-threadsafety
  (testing "next-serial-number! is thread-safe and
            never returns a duplicate serial number"
    (let [serial-file (doto (str (ks/temp-file)) (spit "0001"))
          serials     (atom [])

          ;; spin off a new thread for each CPU
          promises    (for [_ (range (ks/num-cpus))]
                        (let [p (promise)]
                          (future
                            ;; get a bunch of serial numbers and keep track of them
                            (dotimes [_ 100]
                              (let [serial-number (next-serial-number! serial-file)]
                                (swap! serials conj serial-number)))
                            (deliver p 'done))
                          p))

          contains-duplicates? #(not= (count %) (count (distinct %)))]

      ; wait on all the threads to finish
      (doseq [p promises] (deref p))

      (is (false? (contains-duplicates? @serials))
          "Got a duplicate serial number"))))

(defn verify-inventory-entry!
  [inventory-entry serial-number not-before not-after subject]
  (let [parts (string/split inventory-entry #" ")]
    (is (= serial-number (first parts)))
    (is (= not-before (second parts)))
    (is (= not-after (nth parts 2)))
    (is (= subject (string/join " " (subvec parts 3))))))

(deftest test-write-cert-to-inventory
  (testing "Certs can be written to an inventory file."
    (let [first-cert     (utils/pem->cert cacert)
          second-cert    (utils/pem->cert (path-to-cert signeddir "localhost"))
          inventory-file (str (ks/temp-file))]
      (write-cert-to-inventory! first-cert inventory-file)
      (write-cert-to-inventory! second-cert inventory-file)

      (testing "The format of a cert in the inventory matches the existing
                format used by the ruby puppet code."
        (let [inventory (slurp inventory-file)
              entries   (string/split inventory #"\n")]
          (is (= (count entries) 2))

          (verify-inventory-entry!
            (first entries)
            "0x0001"
            "2020-08-19T20:23:52UTC"
            "2025-08-19T20:23:52UTC"
            "/CN=Puppet CA: localhost")

          (verify-inventory-entry!
            (second entries)
            "0x0002"
            "2020-08-19T20:26:02UTC"
            "2025-08-19T20:26:02UTC"
            "/CN=localhost"))))))

(deftest allow-duplicate-certs-test
  (let [settings (assoc (testutils/ca-sandbox! cadir) :autosign false)]
    (testing "when false"
      (let [settings (assoc settings :allow-duplicate-certs false)]
        (testing "throws exception if CSR already exists"
          (is (thrown+?
               [:kind :duplicate-cert
                :msg "test-agent already has a requested certificate; ignoring certificate request"]
               (process-csr-submission! "test-agent" (csr-stream "test-agent") settings))))

        (testing "throws exception if certificate already exists"
          (is (thrown+?
               [:kind :duplicate-cert
                :msg "localhost already has a signed certificate; ignoring certificate request"]
               (process-csr-submission! "localhost"
                                        (io/input-stream (test-pem-file "localhost-csr.pem"))
                                        settings)))
          (is (thrown+?
               [:kind :duplicate-cert
                :msg "revoked-agent already has a revoked certificate; ignoring certificate request"]
               (process-csr-submission! "revoked-agent"
                                        (io/input-stream (test-pem-file "revoked-agent-csr.pem"))
                                        settings))))))

    (testing "when true"
      (let [settings (assoc settings :allow-duplicate-certs true)]
        (testing "new CSR overwrites existing one"
          (let [csr-path (path-to-cert-request (:csrdir settings) "test-agent")
                csr      (ByteArrayInputStream. (.getBytes (slurp csr-path)))]
            (spit csr-path "should be overwritten")
            (logutils/with-test-logging
              (process-csr-submission! "test-agent" csr settings)
              (is (logged? #"test-agent already has a requested certificate; new certificate will overwrite it" :info))
              (is (not= "should be overwritten" (slurp csr-path))
                  "Existing CSR was not overwritten"))))

        (testing "new certificate overwrites existing one"
          (let [settings  (assoc settings :autosign true)
                cert-path (path-to-cert (:signeddir settings) "localhost")
                old-cert  (slurp cert-path)
                csr       (io/input-stream (test-pem-file "localhost-csr.pem"))]
            (logutils/with-test-logging
              (process-csr-submission! "localhost" csr settings)
              (is (logged? #"localhost already has a signed certificate; new certificate will overwrite it" :info))
              (is (not= old-cert (slurp cert-path)) "Existing certificate was not overwritten"))))))))

(deftest process-csr-submission!-test
  (let [settings (testutils/ca-sandbox! cadir)]
    (testing "CSR validation policies"
      (testing "when autosign is false"
        (let [settings (assoc settings :autosign false)]
          (testing "subject policies are checked"
            (doseq [[policy subject csr-file exception]
                    [["subject-hostname mismatch" "foo" "hostwithaltnames.pem"
                      #(= {:kind :hostname-mismatch
                           :msg "Instance name \"hostwithaltnames\" does not match requested key \"foo\""}
                          (select-keys % [:kind :msg]))]
                     ["invalid characters in name" "super/bad" "bad-subject-name-1.pem"
                      #(= {:kind :invalid-subject-name
                           :msg "Subject contains unprintable or non-ASCII characters"}
                          (select-keys % [:kind :msg]))]
                     ["wildcard in name" "foo*bar" "bad-subject-name-wildcard.pem"
                      #(= {:kind :invalid-subject-name
                           :msg "Subject contains a wildcard, which is not allowed: foo*bar"}
                          (select-keys % [:kind :msg]))]]]
              (testing policy
                (let [path (path-to-cert-request (:csrdir settings) subject)
                      csr  (io/input-stream (test-pem-file csr-file))]
                  (is (false? (fs/exists? path)))
                  (is (thrown+? exception (process-csr-submission! subject csr settings)))
                  (is (false? (fs/exists? path)))))))

          (testing "extension & key policies are not checked"
            (doseq [[policy subject csr-file]
                    [["subject alt name extension" "hostwithaltnames" "hostwithaltnames.pem"]
                     ["unknown extension" "meow" "meow-bad-extension.pem"]
                     ["public-private key mismatch" "luke.madstop.com" "luke.madstop.com-bad-public-key.pem"]]]
              (testing policy
                (let [path (path-to-cert-request (:csrdir settings) subject)
                      csr  (io/input-stream (test-pem-file csr-file))]
                  (is (false? (fs/exists? path)))
                  (process-csr-submission! subject csr settings)
                  (is (true? (fs/exists? path)))
                  (fs/delete path)))))))

      (testing "when autosign is true, all policies are checked, and"
        (let [settings (assoc settings :autosign true)]
          (testing "CSR will not be saved when"
            (doseq [[policy subject csr-file expected]
                    [["subject-hostname mismatch" "foo" "hostwithaltnames.pem"
                      #(= {:kind :hostname-mismatch
                           :msg "Instance name \"hostwithaltnames\" does not match requested key \"foo\""}
                          (select-keys % [:kind :msg]))]
                     ["subject contains invalid characters" "super/bad" "bad-subject-name-1.pem"
                      #(= {:kind :invalid-subject-name
                           :msg "Subject contains unprintable or non-ASCII characters"}
                          (select-keys % [:kind :msg]))]
                     ["subject contains wildcard character" "foo*bar" "bad-subject-name-wildcard.pem"
                      #(=  {:kind :invalid-subject-name
                            :msg "Subject contains a wildcard, which is not allowed: foo*bar"}
                           (select-keys % [:kind :msg]))]]]
              (testing policy
                (let [path (path-to-cert-request (:csrdir settings) subject)
                      csr  (io/input-stream (test-pem-file csr-file))]
                  (is (false? (fs/exists? path)))
                  (is (thrown+? expected (process-csr-submission! subject csr settings)))
                  (is (false? (fs/exists? path)))))))

          (testing "CSR will be saved when"
            (doseq [[policy subject csr-file expected]
                    [["subject alt name extension exists" "hostwithaltnames" "hostwithaltnames.pem"
                      #(= {:kind :disallowed-extension
                           :msg (str "CSR 'hostwithaltnames' contains subject alternative names "
                                   "(DNS:altname1, DNS:altname2, DNS:altname3), which are disallowed. "
                                   "To allow subject alternative names, set allow-subject-alt-names to "
                                   "true in your puppetserver.conf file. Then restart the puppetserver "
                                   "and try signing this certificate again.")}
                          (select-keys % [:kind :msg]))]
                     ["unknown extension exists" "meow" "meow-bad-extension.pem"
                      #(= {:kind :disallowed-extension
                           :msg "Found extensions that are not permitted: 1.9.9.9.9.9.9"}
                          (select-keys % [:kind :msg]))]
                     ["public-private key mismatch" "luke.madstop.com" "luke.madstop.com-bad-public-key.pem"
                      #(= {:kind :invalid-signature
                           :msg "CSR contains a public key that does not correspond to the signing key"}
                          (select-keys % [:kind :msg]))]]]
              (testing policy
                (let [path (path-to-cert-request (:csrdir settings) subject)
                      csr  (io/input-stream (test-pem-file csr-file))]
                  (is (false? (fs/exists? path)))
                  (is (thrown+? expected (process-csr-submission! subject csr settings)))
                  (is (true? (fs/exists? path)))
                  (fs/delete path)))))))

      (testing "order of validations"
        (testing "duplicates checked before subject policies"
          (let [settings (assoc settings :allow-duplicate-certs false)
                csr-with-mismatched-name (csr-stream "test-agent")]
            (is (thrown+?
                 [:kind :duplicate-cert
                  :msg "test-agent already has a requested certificate; ignoring certificate request"]
                 (process-csr-submission! "not-test-agent" csr-with-mismatched-name settings)))))
        (testing "subject policies checked before extension & key policies"
          (let [csr-with-disallowed-alt-names (io/input-stream (test-pem-file "hostwithaltnames.pem"))]
            (is (thrown+?
                 [:kind :hostname-mismatch
                  :msg "Instance name \"hostwithaltnames\" does not match requested key \"foo\""]
                 (process-csr-submission! "foo" csr-with-disallowed-alt-names settings)))))))))

(deftest cert-signing-extension-test
  (let [issuer-keys  (utils/generate-key-pair 512)
        issuer-pub   (utils/get-public-key issuer-keys)
        subject-keys (utils/generate-key-pair 512)
        subject-pub  (utils/get-public-key subject-keys)
        subject      "subject"
        subject-dn   (utils/cn subject)]
    (testing "basic extensions are created for an agent"
      (let [csr  (utils/generate-certificate-request subject-keys subject-dn)
            exts (create-agent-extensions csr issuer-pub)
            exts-expected [{:oid      "2.16.840.1.113730.1.13"
                            :critical false
                            :value    netscape-comment-value}
                           {:oid      "2.5.29.35"
                            :critical false
                            :value    {:issuer-dn     nil
                                       :public-key    issuer-pub
                                       :serial-number nil}}
                           {:oid      "2.5.29.19"
                            :critical true
                            :value    {:is-ca false}}
                           {:oid      "2.5.29.37"
                            :critical true
                            :value    [ssl-server-cert ssl-client-cert]}
                           {:oid      "2.5.29.15"
                            :critical true
                            :value    #{:digital-signature :key-encipherment}}
                           {:oid      "2.5.29.14"
                            :critical false
                            :value    subject-pub}]]
        (is (= (set exts) (set exts-expected)))))

    (testing "basic extensions are created for a master"
      (let [settings      (assoc (testutils/master-settings confdir)
                            :csr-attributes "doesntexist")
            exts          (create-master-extensions subject
                                                    subject-pub
                                                    issuer-pub
                                                    settings)
            exts-expected [{:oid      "2.16.840.1.113730.1.13"
                            :critical false
                            :value    netscape-comment-value}
                           {:oid      "2.5.29.35"
                            :critical false
                            :value    {:issuer-dn     nil
                                       :public-key    issuer-pub
                                       :serial-number nil}}
                           {:oid      "2.5.29.19"
                            :critical true
                            :value    {:is-ca false}}
                           {:oid      "2.5.29.37"
                            :critical true
                            :value    [ssl-server-cert ssl-client-cert]}
                           {:oid      "2.5.29.15"
                            :critical true
                            :value    #{:digital-signature :key-encipherment}}
                           {:oid      "2.5.29.14"
                            :critical false
                            :value    subject-pub}
                           {:oid      "1.3.6.1.4.1.34380.1.3.39"
                            :critical false
                            :value    "true"}
                           {:oid      utils/subject-alt-name-oid
                            :critical false
                            :value    {:dns-name ["puppet" "subject"]}}]]
        (is (= (set exts) (set exts-expected)))))

    (testing "additional extensions are created for a master"
      (let [dns-alt-names "DNS:onefish,twofish,DNS:threefish,fourfish"
            settings      (-> (testutils/master-settings confdir)
                              (assoc :dns-alt-names dns-alt-names)
                              (assoc :csr-attributes (csr-attributes-file "csr_attributes.yaml")))
            exts          (create-master-extensions subject
                                                    subject-pub
                                                    issuer-pub
                                                    settings)
            exts-expected (concat attribute-file-extensions
                                  [{:oid      "2.16.840.1.113730.1.13"
                                    :critical false
                                    :value    netscape-comment-value}
                                   {:oid      "2.5.29.35"
                                    :critical false
                                    :value    {:issuer-dn     nil
                                               :public-key    issuer-pub
                                               :serial-number nil}}
                                   {:oid      "2.5.29.19"
                                    :critical true
                                    :value    {:is-ca false}}
                                   {:oid      "2.5.29.37"
                                    :critical true
                                    :value    [ssl-server-cert ssl-client-cert]}
                                   {:oid      "2.5.29.15"
                                    :critical true
                                    :value    #{:digital-signature :key-encipherment}}
                                   {:oid      "2.5.29.14"
                                    :critical false
                                    :value    subject-pub}
                                   {:oid      "1.3.6.1.4.1.34380.1.3.39"
                                    :critical false
                                    :value    "true"}
                                   {:oid      "2.5.29.17"
                                    :critical false
                                    :value    {:dns-name ["onefish"
                                                          "twofish"
                                                          "threefish"
                                                          "fourfish"
                                                          "subject"]
                                               :ip        []}}])]
        (is (= (set exts) (set exts-expected)))))

    (testing "correct subject alt name extensions are created for a master"
      (let [dns-alt-names "onefish,twofish,DNS:threefish,IP:192.168.69.90,fivefish,IP:192.168.69.91"
            exts-expected {:oid      "2.5.29.17"
                            :critical false
                            :value    {:dns-name ["onefish"
                                                  "twofish"
                                                  "threefish"
                                                  "fivefish"
                                                  "subject"]
                                       :ip       ["192.168.69.90"
                                                  "192.168.69.91"]}}]
        (is (= (create-subject-alt-names-ext "subject" dns-alt-names) exts-expected))))

    (testing "A non-puppet OID read from a CSR attributes file is rejected"
      (let [config (assoc (testutils/master-settings confdir)
                          :csr-attributes
                          (csr-attributes-file "insecure_csr_attributes.yaml"))]
        (is (thrown+?
              [:kind :disallowed-extension
               :msg "Found extensions that are not permitted: 1.2.3.4"]
              (create-master-extensions subject subject-pub issuer-pub config)))))

    (testing "invalid DNS alt names are rejected"
      (let [dns-alt-names "*.wildcard"]
        (is (thrown+?
              [:kind :invalid-alt-name
               :msg "Cert subjectAltName contains a wildcard, which is not allowed: *.wildcard"]
              (create-master-extensions subject subject-pub issuer-pub
                                        (assoc (testutils/master-settings confdir)
                                               :dns-alt-names dns-alt-names))))))

    (testing "basic extensions are created for a CA"
      (let [serial        42
            exts          (create-ca-extensions subject-dn
                                                serial
                                                subject-pub)
            exts-expected [{:oid      "2.16.840.1.113730.1.13"
                            :critical false
                            :value    netscape-comment-value}
                           {:oid      "2.5.29.35"
                            :critical false
                            :value    {:issuer-dn     (str "CN=" subject)
                                       :public-key    nil
                                       :serial-number (biginteger serial)}}
                           {:oid      "2.5.29.19"
                            :critical true
                            :value    {:is-ca true}}
                           {:oid      "2.5.29.15"
                            :critical true
                            :value    #{:crl-sign :key-cert-sign}}
                           {:oid      "2.5.29.14"
                            :critical false
                            :value    subject-pub}]]
        (is (= (set exts) (set exts-expected)))))

    (testing "trusted fact extensions are properly unfiltered"
      (let [csr-exts [(utils/puppet-node-image-name "imagename" false)
                      (utils/puppet-node-preshared-key "key" false)
                      (utils/puppet-node-instance-id "instance" false)
                      (utils/puppet-node-uid "UUUU-IIIII-DDD" false)]
            csr      (utils/generate-certificate-request
                       subject-keys subject-dn csr-exts)
            exts (create-agent-extensions csr issuer-pub)
            exts-expected [{:oid      "2.16.840.1.113730.1.13"
                            :critical false
                            :value    netscape-comment-value}
                           {:oid      "2.5.29.35"
                            :critical false
                            :value    {:issuer-dn     nil
                                       :public-key    issuer-pub
                                       :serial-number nil}}
                           {:oid      "2.5.29.19"
                            :critical true
                            :value    {:is-ca false}}
                           {:oid      "2.5.29.37"
                            :critical true
                            :value    [ssl-server-cert ssl-client-cert]}
                           {:oid      "2.5.29.15"
                            :critical true
                            :value    #{:digital-signature :key-encipherment}}
                           {:oid      "2.5.29.14"
                            :critical false
                            :value    subject-pub}
                           {:oid      "1.3.6.1.4.1.34380.1.1.1"
                            :critical false
                            :value    "UUUU-IIIII-DDD"}
                           {:oid      "1.3.6.1.4.1.34380.1.1.2"
                            :critical false
                            :value    "instance"}
                           {:oid      "1.3.6.1.4.1.34380.1.1.3"
                            :critical false
                            :value    "imagename"}
                           {:oid      "1.3.6.1.4.1.34380.1.1.4"
                            :critical false
                            :value    "key"}]]
        (is (= (set exts) (set exts-expected))
            "The puppet trusted facts extensions were not added by create-agent-extensions")))))

(deftest netscape-comment-value-test
  (testing "Netscape comment constant has expected value"
    (is (= "Puppet Server Internal Certificate" netscape-comment-value))))

(deftest ensure-no-authorization-extensions!-test
  (testing "when checking a csr for authorization extensions"
    (let [subject-keys (utils/generate-key-pair 512)
          subject-pub  (utils/get-public-key subject-keys)
          subject      "borges"
          subject-dn   (utils/cn subject)

          pp-auth-ext {:oid (:pp_authorization puppet-short-names)
                       :value "true"
                       :critical false}
          pp-auth-role {:oid (:pp_auth_role puppet-short-names)
                        :value "com"
                        :critical false}
          auth-csr (utils/generate-certificate-request subject-keys subject-dn [pp-auth-ext])
          auth-role-csr (utils/generate-certificate-request subject-keys subject-dn [pp-auth-role])]

      (testing "pp_authorization is caught"
        (is (thrown+-with-msg?
             [:kind :disallowed-extension]
             #".*borges.*contains an authorization extension.*"
             (ensure-no-authorization-extensions! auth-csr false))))
      (testing "pp_auth_role is caught"
        (is (thrown+-with-msg?
             [:kind :disallowed-extension]
             #".*borges.*contains an authorization extension..*"
             (ensure-no-authorization-extensions! auth-role-csr false)))))))

(deftest validate-subject!-test
  (testing "an exception is thrown when the hostnames don't match"
    (is (thrown+?
          [:kind :hostname-mismatch
           :msg "Instance name \"test-agent\" does not match requested key \"not-test-agent\""]
          (validate-subject!
            "not-test-agent" "test-agent"))))

  (testing "an exception is thrown if the subject name contains a capital letter"
    (is (thrown+?
          [:kind :invalid-subject-name
           :msg "Certificate names must be lower case."]
          (validate-subject! "Host-With-Capital-Letters"
                             "Host-With-Capital-Letters")))))

(deftest validate-subject-alt-names!-test
  (testing "Both DNS and IP alt names are allowed"
    (is (nil?
          (validate-subject-alt-names! {:oid "2.5.29.17"
                                        :critical false
                                        :value {:ip ["12.34.5.6"] :dns-name ["ahostname"]}}))))

  (testing "Non-DNS and IP names are not allowed"
    (is (thrown+?
          [:kind :invalid-alt-name
           :msg "Only DNS and IP names are allowed in the Subject Alternative Names extension"]
          (validate-subject-alt-names! {:oid "2.5.29.17"
                                        :critical false
                                        :value {:uri ["12.34.5.6"]}}))))

  (testing "No DNS wildcards are allowed"
    (is (thrown+?
          [:kind :invalid-alt-name
           :msg "Cert subjectAltName contains a wildcard, which is not allowed: foo*bar"]
          (validate-subject-alt-names! {:oid "2.5.29.17"
                                        :critical false
                                        :value {:dns-name ["ahostname" "foo*bar"]}})))))

(deftest default-master-dns-alt-names
  (testing "Master certificate has default DNS alt names if none are specified"
    (let [settings  (assoc (testutils/master-settings confdir)
                      :dns-alt-names "")
          pubkey    (-> (utils/generate-key-pair 512)
                        (utils/get-public-key))
          capubkey  (-> (utils/generate-key-pair 512)
                        (utils/get-public-key))
          alt-names (-> (create-master-extensions "master" pubkey capubkey settings)
                        (utils/get-extension-value utils/subject-alt-name-oid)
                        (:dns-name))]
      (is (= #{"puppet" "master"} (set alt-names))))))

(deftest file-permissions
  (testing "A newly created file contains the properly set permissions"
    (doseq [u all-perms
            g all-perms
            o all-perms]
      (let [tmp-file (fs/temp-name "ca-file-perms-test")
            perms (str u g o)]
        (create-file-with-perms tmp-file perms)
        (is (= perms (get-file-perms tmp-file)))
        (fs/delete tmp-file))))

  (testing "Changing the perms of an already created file"
    (let [perms-list (for [u all-perms
                           g all-perms
                           o all-perms]
                       (str u g o))]
      (loop [perms perms-list]
        (when-not (empty? perms)
          (let [tmp-file (fs/temp-name "ca-file-perms-test")
                [init-perm change-perm] (take 2 perms)]
            (create-file-with-perms tmp-file init-perm)
            (set-file-perms tmp-file change-perm)
            (is (= change-perm (get-file-perms tmp-file)))
            (fs/delete tmp-file)
            (recur (nthnext perms 2))))))))

(deftest create-csr-attrs-exts-test
  (testing "when parsing a csr_attributes file using short names"
    (testing "and the file exists"
      (testing "and it has non-whitelisted OIDs we properly translate the short names."
        (let [extensions (create-csr-attrs-exts (csr-attributes-file "csr_attributes_with_auth.yaml"))
              expected (concat attribute-file-extensions
                               [{:oid "1.3.6.1.4.1.34380.1.3.1" ;; :pp_authorization
                                 :critical false
                                 :value "true"}
                                {:oid "1.3.6.1.4.1.34380.1.3.13" ;; :pp_auth_role
                                 :critical false
                                 :value "com"}])]
          (is (= (set extensions) (set expected)))))
      (testing "and it has whitelisted OIDs we properly translate the short names."
        (let [extensions (create-csr-attrs-exts (csr-attributes-file "csr_attributes.yaml"))]
          (is (= (set extensions) (set attribute-file-extensions))))))
    (testing "and the file doesn't exist"
      (testing "the result is nil"
        (is (nil? (create-csr-attrs-exts "does/not/exist.yaml")))))))

(deftest ca-expiration-dates-test
  (testing "returns a map of names to dates"
    (let [settings (testutils/ca-sandbox! bundle-cadir)
          expiration-map (ca-expiration-dates (:cacert settings))]
      (is (= "2036-09-06T05:58:33UTC" (get expiration-map "rootca.example.org")))
      (is (= "2036-09-06T06:09:14UTC" (get expiration-map "intermediateca.example.org"))))))

(deftest crl-expiration-dates-test
  (testing "returns a map of names to dates"
    (let [settings (testutils/ca-sandbox! bundle-cadir)
          expiration-map (crl-expiration-dates (:cacrl settings))]
      (is (= "2016-10-11T06:42:52UTC" (get expiration-map "rootca.example.org")))
      (is (= "2016-10-11T06:40:47UTC" (get expiration-map "intermediateca.example.org"))))))<|MERGE_RESOLUTION|>--- conflicted
+++ resolved
@@ -813,54 +813,9 @@
                      (assoc :keylength 768))
         ca-settings (assoc (testutils/ca-settings (str tmp-confdir "/ssl/ca")) :keylength 768)]
 
-<<<<<<< HEAD
-=======
     (retrieve-ca-cert! (:cacert ca-settings) (:localcacert settings))
     (initialize-master-ssl! settings "master" ca-settings)
 
-    (testing "hostprivkey should have correct keylength"
-      (let [key (-> settings :hostprivkey utils/pem->private-key)]
-        (is (utils/private-key? key))
-        (is (= 768 (utils/keylength key)))))
-
-    (testing "hostpubkey should have correct keylength"
-      (let [key (-> settings :hostpubkey utils/pem->public-key)]
-        (is (utils/public-key? key))
-        (is (= 768 (utils/keylength key)))))))
-
-(deftest initialize-master-ssl!-test-with-incorrect-keylength
-  (let [tmp-confdir (fs/copy-dir confdir (ks/temp-dir))
-        settings (testutils/master-settings tmp-confdir)
-        ca-settings (testutils/ca-settings (str tmp-confdir "/ssl/ca"))]
-
->>>>>>> f4d630d1
-    (retrieve-ca-cert! (:cacert ca-settings) (:localcacert settings))
-    (initialize-master-ssl! settings "master" ca-settings)
-
-<<<<<<< HEAD
-=======
-    (testing "should throw an error message with too short keylength"
-      (is (thrown-with-msg?
-           InvalidParameterException
-           #".*RSA keys must be at least 512 bits long.*"
-           (initialize-master-ssl! (assoc settings :keylength 128) "master" ca-settings))))
-
-    (testing "should throw an error message with too large keylength"
-      (is (thrown-with-msg?
-           InvalidParameterException
-           #".*RSA keys must be no longer than 16384 bits.*"
-           (initialize-master-ssl! (assoc settings :keylength 32768) "master" ca-settings))))))
-
-(deftest initialize-master-ssl!-test-with-keylength-settings
-  (let [tmp-confdir (fs/copy-dir confdir (ks/temp-dir))
-        settings (-> (testutils/master-settings tmp-confdir)
-                     (assoc :keylength 768))
-        ca-settings (assoc (testutils/ca-settings (str tmp-confdir "/ssl/ca")) :keylength 768)]
-
-    (retrieve-ca-cert! (:cacert ca-settings) (:localcacert settings))
-    (initialize-master-ssl! settings "master" ca-settings)
-
->>>>>>> f4d630d1
     (testing "hostprivkey should have correct keylength"
       (let [key (-> settings :hostprivkey utils/pem->private-key)]
         (is (utils/private-key? key))
@@ -879,7 +834,6 @@
 
       (retrieve-ca-cert! (:cacert ca-settings) (:localcacert settings))
 
-<<<<<<< HEAD
       (testing "should throw an error message with too short keylength"
         (is (thrown?
              IllegalArgumentException
@@ -889,19 +843,6 @@
         (is (thrown?
              IllegalArgumentException
              (initialize-master-ssl! (assoc settings :keylength 32768) "master" ca-settings)))))))
-=======
-    (testing "should throw an error message with too short keylength"
-      (is (thrown-with-msg?
-           InvalidParameterException
-           #".*RSA keys must be at least 512 bits long.*"
-           (initialize-master-ssl! (assoc settings :keylength 128) "master" ca-settings))))
-
-    (testing "should throw an error message with too large keylength"
-      (is (thrown-with-msg?
-           InvalidParameterException
-           #".*RSA keys must be no longer than 16384 bits.*"
-           (initialize-master-ssl! (assoc settings :keylength 32768) "master" ca-settings))))))
->>>>>>> f4d630d1
 
 (deftest parse-serial-number-test
   (is (= (parse-serial-number "0001") 1))
