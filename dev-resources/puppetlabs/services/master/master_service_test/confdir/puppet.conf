--- conflicted
+++ resolved
@@ -1,9 +1,5 @@
-<<<<<<< HEAD
-[master]
+[server]
 cadir = $confdir/ca
-=======
-[server]
->>>>>>> 8b6c389f
 certname = localhost
 node_terminus = exec
 facts_terminus = yaml
