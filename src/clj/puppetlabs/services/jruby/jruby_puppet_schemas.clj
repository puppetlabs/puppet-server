(ns puppetlabs.services.jruby.jruby-puppet-schemas
  (:require [schema.core :as schema]
            [puppetlabs.services.jruby.puppet-environments :as puppet-env])
  (:import (java.util.concurrent BlockingDeque)
           (clojure.lang Atom Agent IFn)
           (com.puppetlabs.puppetserver PuppetProfiler JRubyPuppet EnvironmentRegistry)
           (org.jruby.embed ScriptingContainer)))

;;;;;;;;;;;;;;;;;;;;;;;;;;;;;;;;;;;;;;;;;;;;;;;;;;;;;;;;;;;;;;;;;;;;;;;;;;;;;;;
;;; Schemas

(def pool-queue-type
  "The Java datastructure type used to store JRubyPuppet instances which are
  free to be borrowed."
  BlockingDeque)

(defrecord PoisonPill
  ;; A sentinel object to put into a pool in case an error occurs while we're trying
  ;; to populate it.  This can be used by the `borrow` functions to detect error
  ;; state in a thread-safe manner.
  [err])

(defrecord RetryPoisonPill
  ;; A sentinel object to put into an old pool when we swap in a new pool.
  ;; This can be used to build `borrow` functionality that will detect the
  ;; case where we're trying to borrow from an old pool, so that we can retry
  ;; with the new pool.
  [pool])

(def JRubyPuppetConfig
  "Schema defining the config map for the JRubyPuppet pooling functions.

  The keys should have the following values:

<<<<<<< HEAD
  * :ruby-load-path - a vector of file paths, containing the locations of puppet source code.

  * :gem-home - The location that JRuby gems are stored

  * :master-conf-dir - file path to puppetmaster's conf dir;
    if not specified, will use the puppet default.

  * :master-code-dir - file path to puppetmaster's code dir;
    if not specified, will use the puppet default.

  * :master-var-dir - path to the puppetmaster's var dir;
    if not specified, will use the puppet default.

  * :master-run-dir - path to the puppetmaster's run dir;
    if not specified, will use the puppet default.

  * :master-log-dir - path to the puppetmaster's log dir;
    if not specified, will use the puppet default.

  * :max-active-instances - The maximum number of JRubyPuppet instances that
      will be pooled. If not specified, the system's
      number of CPUs+2 will be used.

  * :http-client-ssl-protocols - A list of legal SSL protocols that may be used
      when https client requests are made.

  * :http-client-cipher-suites - A list of legal SSL cipher suites that may
      be used when https client requests are made."
  {
   ;; NOTE: there is a bug in the version of schema we're using, which causes
   ;; the order of things that you put into a `both` to be very important.
   ;; The `vector?` pred here MUST come before the `[schema/Str]`.  For more info
   ;; see https://github.com/Prismatic/schema/issues/68
   :ruby-load-path                           (schema/both (schema/pred vector?) [schema/Str])
   :gem-home                                 schema/Str
   :master-conf-dir                          (schema/maybe schema/Str)
   :master-code-dir                          (schema/maybe schema/Str)
   :master-var-dir                           (schema/maybe schema/Str)
   :master-run-dir                           (schema/maybe schema/Str)
   :master-log-dir                           (schema/maybe schema/Str)
   :http-client-ssl-protocols                [schema/Str]
   :http-client-cipher-suites                [schema/Str]
=======
    * :ruby-load-path - a vector of file paths, containing the locations of puppet source code.

    * :gem-home - The location that JRuby gems are stored

    * :master-conf-dir - file path to puppetmaster's conf dir;
        if not specified, will use the puppet default.

    * :master-var-dir - path to the puppetmaster' var dir;
        if not specified, will use the puppet default.

    * :max-active-instances - The maximum number of JRubyPuppet instances that
        will be pooled.

    * :http-client-ssl-protocols - A list of legal SSL protocols that may be used
        when https client requests are made.

    * :http-client-cipher-suites - A list of legal SSL cipher suites that may
        be used when https client requests are made."
  ;; NOTE: there is a bug in the version of schema we're using, which causes
  ;; the order of things that you put into a `both` to be very important.
  ;; The `vector?` pred here MUST come before the `[schema/Str]`.  For more info
  ;; see https://github.com/Prismatic/schema/issues/68
  {:ruby-load-path              (schema/both (schema/pred vector?) [schema/Str])
   :gem-home                    schema/Str
   :master-conf-dir             (schema/maybe schema/Str)
   :master-var-dir              (schema/maybe schema/Str)
   :http-client-ssl-protocols   [schema/Str]
   :http-client-cipher-suites   [schema/Str]
>>>>>>> 2928a254
   :http-client-connect-timeout-milliseconds schema/Int
   :http-client-idle-timeout-milliseconds    schema/Int
   :borrow-timeout                           schema/Int
   :max-active-instances                     schema/Int
   :max-requests-per-instance                schema/Int})

(def JRubyPoolAgent
  "An agent configured for use in managing JRuby pools"
  (schema/both Agent
               (schema/pred
                 (fn [a]
                   (let [state @a]
                     (and
                       (map? state)
                       (ifn? (:shutdown-on-error state))))))))

(def PoolState
  "A map that describes all attributes of a particular JRubyPuppet pool."
  {:pool         pool-queue-type
   :size schema/Int})

(def PoolStateContainer
  "An atom containing the current state of all of the JRubyPuppet pool."
  (schema/pred #(and (instance? Atom %)
                     (nil? (schema/check PoolState @%)))
               'PoolStateContainer))

(def PoolContext
  "The data structure that stores all JRubyPuppet pools and the original configuration."
  {:config                JRubyPuppetConfig
   :profiler              (schema/maybe PuppetProfiler)
   :pool-agent            JRubyPoolAgent
   :flush-instance-agent  JRubyPoolAgent
   :pool-state            PoolStateContainer})

(def JRubyInstanceState
  "State metadata for an individual JRubyPuppet instance"
  {:borrow-count schema/Int})

(def JRubyInstanceStateContainer
  "An atom containing the current state of a given JRubyPuppet instance."
  (schema/pred #(and (instance? Atom %)
                     (nil? (schema/check JRubyInstanceState @%)))
               'JRubyInstanceState))

;; A record representing an individual entry in the JRubyPuppet pool.
(schema/defrecord JRubyPuppetInstance
                  [pool :- pool-queue-type
                   id :- schema/Int
                   max-requests :- schema/Int
                   flush-instance-fn :- IFn
                   state :- JRubyInstanceStateContainer
                   jruby-puppet :- JRubyPuppet
                   scripting-container :- ScriptingContainer
                   environment-registry :- (schema/both
                                             EnvironmentRegistry
                                             (schema/pred
                                               #(satisfies? puppet-env/EnvironmentStateContainer %)))]
                  Object
                  (toString [this] (format "%s@%s {:id %s :state (Atom: %s)}"
                                           (.getName JRubyPuppetInstance)
                                           (Integer/toHexString (.hashCode this))
                                           id
                                           @state)))

(defn jruby-puppet-instance?
  [x]
  (instance? JRubyPuppetInstance x))

(defn poison-pill?
  [x]
  (instance? PoisonPill x))

(defn retry-poison-pill?
  [x]
  (instance? RetryPoisonPill x))

(def JRubyPuppetInstanceOrRetry
  (schema/conditional
    jruby-puppet-instance? (schema/pred jruby-puppet-instance?)
    retry-poison-pill? (schema/pred retry-poison-pill?)))

(def JRubyPuppetBorrowResult
  (schema/pred (some-fn nil?
                        poison-pill?
                        retry-poison-pill?
                        jruby-puppet-instance?)))
<|MERGE_RESOLUTION|>--- conflicted
+++ resolved
@@ -32,7 +32,6 @@
 
   The keys should have the following values:
 
-<<<<<<< HEAD
   * :ruby-load-path - a vector of file paths, containing the locations of puppet source code.
 
   * :gem-home - The location that JRuby gems are stored
@@ -43,6 +42,9 @@
   * :master-code-dir - file path to puppetmaster's code dir;
     if not specified, will use the puppet default.
 
+  * :max-active-instances - The maximum number of JRubyPuppet instances that
+      will be pooled.
+  
   * :master-var-dir - path to the puppetmaster's var dir;
     if not specified, will use the puppet default.
 
@@ -75,36 +77,6 @@
    :master-log-dir                           (schema/maybe schema/Str)
    :http-client-ssl-protocols                [schema/Str]
    :http-client-cipher-suites                [schema/Str]
-=======
-    * :ruby-load-path - a vector of file paths, containing the locations of puppet source code.
-
-    * :gem-home - The location that JRuby gems are stored
-
-    * :master-conf-dir - file path to puppetmaster's conf dir;
-        if not specified, will use the puppet default.
-
-    * :master-var-dir - path to the puppetmaster' var dir;
-        if not specified, will use the puppet default.
-
-    * :max-active-instances - The maximum number of JRubyPuppet instances that
-        will be pooled.
-
-    * :http-client-ssl-protocols - A list of legal SSL protocols that may be used
-        when https client requests are made.
-
-    * :http-client-cipher-suites - A list of legal SSL cipher suites that may
-        be used when https client requests are made."
-  ;; NOTE: there is a bug in the version of schema we're using, which causes
-  ;; the order of things that you put into a `both` to be very important.
-  ;; The `vector?` pred here MUST come before the `[schema/Str]`.  For more info
-  ;; see https://github.com/Prismatic/schema/issues/68
-  {:ruby-load-path              (schema/both (schema/pred vector?) [schema/Str])
-   :gem-home                    schema/Str
-   :master-conf-dir             (schema/maybe schema/Str)
-   :master-var-dir              (schema/maybe schema/Str)
-   :http-client-ssl-protocols   [schema/Str]
-   :http-client-cipher-suites   [schema/Str]
->>>>>>> 2928a254
    :http-client-connect-timeout-milliseconds schema/Int
    :http-client-idle-timeout-milliseconds    schema/Int
    :borrow-timeout                           schema/Int
