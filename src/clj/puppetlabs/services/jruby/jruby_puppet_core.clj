(ns puppetlabs.services.jruby.jruby-puppet-core
  (:require [clojure.tools.logging :as log]
            [me.raynes.fs :as fs]
            [schema.core :as schema]
            [puppetlabs.kitchensink.classpath :as ks-classpath]
            [puppetlabs.kitchensink.core :as ks]
            [puppetlabs.services.jruby.jruby-puppet-schemas :as jruby-schemas]
            [puppetlabs.services.jruby.puppet-environments :as puppet-env]
            [puppetlabs.services.jruby.jruby-puppet-internal :as jruby-internal]
            [puppetlabs.services.jruby.jruby-puppet-agents :as jruby-agents]
<<<<<<< HEAD
            [clojure.java.io :as io])
=======
            [clojure.java.io :as io]
            [clojure.tools.logging :as log])
>>>>>>> cd759d1b
  (:import (puppetlabs.services.jruby.jruby_puppet_schemas JRubyPuppetInstance)
           (com.puppetlabs.puppetserver PuppetProfiler)))

;;;;;;;;;;;;;;;;;;;;;;;;;;;;;;;;;;;;;;;;;;;;;;;;;;;;;;;;;;;;;;;;;;;;;;;;;;;;;;;
;;; Constants

(def default-borrow-timeout
  "Default timeout when borrowing instances from the JRuby pool in
   milliseconds. Current value is 1200000ms, or 20 minutes."
  1200000)

(def default-http-connect-timeout
  "The default number of milliseconds that the client will wait for a connection
  to be established. Currently set to 2 minutes."
  (* 2 60 1000))

(def default-http-socket-timeout
  "The default number of milliseconds that the client will allow for no data to
  be available on the socket. Currently set to 20 minutes."
  (* 20 60 1000))

<<<<<<< HEAD
(def default-master-conf-dir
  "/etc/puppetlabs/puppet")

(def default-master-code-dir
  "/etc/puppetlabs/code")

(def default-master-log-dir
  "/var/log/puppetlabs/puppetserver")

(def default-master-run-dir
  "/var/run/puppetlabs/puppetserver")

(def default-master-var-dir
  "/opt/puppetlabs/server/data/puppetserver")

=======
>>>>>>> cd759d1b
;;;;;;;;;;;;;;;;;;;;;;;;;;;;;;;;;;;;;;;;;;;;;;;;;;;;;;;;;;;;;;;;;;;;;;;;;;;;;;;
;;; Private

(defn default-pool-size
  "Calculate the default size of the JRuby pool, based on the number of cpus."
  [num-cpus]
  (->> (- num-cpus 1)
       (max 1)
       (min 4)))

(schema/defn ^:always-validate
  get-pool-state :- jruby-schemas/PoolState
  "Gets the PoolState from the pool context."
  [context :- jruby-schemas/PoolContext]
  (jruby-internal/get-pool-state context))

(schema/defn ^:always-validate
  get-pool :- jruby-schemas/pool-queue-type
  "Gets the JRubyPuppet pool object from the pool context."
  [context :- jruby-schemas/PoolContext]
  (jruby-internal/get-pool context))

(schema/defn ^:always-validate
  pool->vec :- [JRubyPuppetInstance]
  [context :- jruby-schemas/PoolContext]
  (-> (get-pool context)
      .iterator
      iterator-seq
      vec))

(defn verify-config-found!
  [config]
  (if (or (not (map? config))
          (empty? config))
    (throw (IllegalArgumentException. (str "No configuration data found.  Perhaps "
                                           "you did not specify the --config option?")))))

;;;;;;;;;;;;;;;;;;;;;;;;;;;;;;;;;;;;;;;;;;;;;;;;;;;;;;;;;;;;;;;;;;;;;;;;;;;;;;;
;;; Public

(schema/defn ^:always-validate
  initialize-config :- jruby-schemas/JRubyPuppetConfig
  [config :- {schema/Keyword schema/Any}]
  (-> (get-in config [:jruby-puppet])
    (assoc :http-client-ssl-protocols
      (get-in config [:http-client :ssl-protocols]))
    (assoc :http-client-cipher-suites
      (get-in config [:http-client :cipher-suites]))
    (assoc :http-client-connect-timeout-milliseconds
      (get-in config [:http-client :connect-timeout-milliseconds]
        default-http-connect-timeout))
    (assoc :http-client-idle-timeout-milliseconds
      (get-in config [:http-client :idle-timeout-milliseconds]
        default-http-socket-timeout))
    (update-in [:borrow-timeout] #(or % default-borrow-timeout))
    (update-in [:master-conf-dir] #(or % default-master-conf-dir))
    (update-in [:master-var-dir] #(or % default-master-var-dir))
    (update-in [:master-code-dir] #(or % default-master-code-dir))
    (update-in [:master-run-dir] #(or % default-master-run-dir))
    (update-in [:master-log-dir] #(or % default-master-log-dir))
    (update-in [:max-active-instances] #(or % (default-pool-size (ks/num-cpus))))
    (update-in [:max-requests-per-instance] #(or % 0))))

(def facter-jar
  "Well-known name of the facter jar file"
  "facter.jar")

(schema/defn ^:always-validate
  add-facter-jar-to-system-classloader
  "Searches the ruby load path for a file whose name matches that of the
  facter jar file.  The first one found is added to the system classloader's
  classpath.  If no match is found, an info message is written to the log
  but no failure is returned"
  [ruby-load-path :- (schema/both (schema/pred vector?) [schema/Str]) ]
  (if-let [facter-jar (first
                        (filter fs/exists?
                          (map #(fs/file % facter-jar) ruby-load-path)))]
    (do
      (log/debugf "Adding facter jar to classpath from: %s" facter-jar)
      (ks-classpath/add-classpath facter-jar))
    (log/info "Facter jar not found in ruby load path")))

(schema/defn ^:always-validate
  create-pool-context :- jruby-schemas/PoolContext
  "Creates a new JRubyPuppet pool context with an empty pool. Once the JRubyPuppet
  pool object has been created, it will need to be filled using `prime-pool!`."
  [config :- jruby-schemas/JRubyPuppetConfig
   profiler :- (schema/maybe PuppetProfiler)
   agent-shutdown-fn :- (schema/pred ifn?)]
  {:config                config
   :profiler              profiler
   :pool-agent            (jruby-agents/pool-agent agent-shutdown-fn)
   :flush-instance-agent  (jruby-agents/pool-agent agent-shutdown-fn)
   :pool-state            (atom (jruby-internal/create-pool-from-config config))})

(schema/defn ^:always-validate
  free-instance-count
  "Returns the number of JRubyPuppet instances available in the pool."
  [pool :- jruby-schemas/pool-queue-type]
  {:post [(>= % 0)]}
  (.size pool))

(schema/defn ^:always-validate
  instance-state :- jruby-schemas/JRubyInstanceState
  "Get the state metadata for a JRubyPuppet instance."
  [jruby-puppet :- (schema/pred jruby-schemas/jruby-puppet-instance?)]
  @(:state jruby-puppet))

(schema/defn ^:always-validate
  mark-environment-expired!
  [context :- jruby-schemas/PoolContext
   env-name :- schema/Str]
  (doseq [jruby-instance (pool->vec context)]
    (-> jruby-instance
      :environment-registry
      (puppet-env/mark-environment-expired! env-name))))

(schema/defn ^:always-validate
  mark-all-environments-expired!
  [context :- jruby-schemas/PoolContext]
  (doseq [jruby-instance (pool->vec context)]
    (-> jruby-instance
        :environment-registry
        puppet-env/mark-all-environments-expired!)))

(schema/defn ^:always-validate
  borrow-from-pool :- jruby-schemas/JRubyPuppetInstanceOrRetry
  "Borrows a JRubyPuppet interpreter from the pool. If there are no instances
  left in the pool then this function will block until there is one available."
  [pool-context :- jruby-schemas/PoolContext]
  (jruby-internal/borrow-from-pool
    pool-context))

(schema/defn ^:always-validate
  borrow-from-pool-with-timeout :- (schema/maybe jruby-schemas/JRubyPuppetInstanceOrRetry)
  "Borrows a JRubyPuppet interpreter from the pool, like borrow-from-pool but a
  blocking timeout is provided. If an instance is available then it will be
  immediately returned to the caller, if not then this function will block
  waiting for an instance to be free for the number of milliseconds given in
  timeout. If the timeout runs out then nil will be returned, indicating that
  there were no instances available."
  [pool-context :- jruby-schemas/PoolContext
   timeout :- schema/Int]
  {:pre  [(>= timeout 0)]}
  (jruby-internal/borrow-from-pool-with-timeout
    pool-context
    timeout))

(schema/defn ^:always-validate
  return-to-pool
  "Return a borrowed pool instance to its free pool."
  [instance :- jruby-schemas/JRubyPuppetInstanceOrRetry]
  (jruby-internal/return-to-pool instance))

(schema/defn ^:always-validate cli-ruby! :- jruby-schemas/JRubyMainStatus
  "Run JRuby as though native `ruby` were invoked with args on the CLI"
  [config :- {schema/Keyword schema/Any}
   args :- [schema/Str]]
  (let [main (jruby-internal/new-main (initialize-config config))
        argv (into-array String (concat ["-rjar-dependencies"] args))]
    (.run main argv)))

(schema/defn ^:always-validate cli-run! :- (schema/maybe jruby-schemas/JRubyMainStatus)
  "Run a JRuby CLI command, e.g. gem, irb, etc..."
  [config :- {schema/Keyword schema/Any}
   command :- schema/Str
   args :- [schema/Str]]
<<<<<<< HEAD
  (let [load-path (format "META-INF/jruby.home/bin/%s" command)]
    (if-let [url (io/resource load-path (.getClassLoader org.jruby.Main))]
      (cli-ruby! config (concat ["-e" (format "load '%s'" url) "--"] args)))))
=======
  (let [bin-dir "META-INF/jruby.home/bin"
        load-path (format "%s/%s" bin-dir command)
        url (io/resource load-path (.getClassLoader org.jruby.Main))]
    (if url
      (cli-ruby! config
        (concat ["-e" (format "load '%s'" url) "--"] args))
      (log/errorf "command %s could not be found in %s" command bin-dir))))
>>>>>>> cd759d1b
<|MERGE_RESOLUTION|>--- conflicted
+++ resolved
@@ -8,12 +8,8 @@
             [puppetlabs.services.jruby.puppet-environments :as puppet-env]
             [puppetlabs.services.jruby.jruby-puppet-internal :as jruby-internal]
             [puppetlabs.services.jruby.jruby-puppet-agents :as jruby-agents]
-<<<<<<< HEAD
-            [clojure.java.io :as io])
-=======
             [clojure.java.io :as io]
             [clojure.tools.logging :as log])
->>>>>>> cd759d1b
   (:import (puppetlabs.services.jruby.jruby_puppet_schemas JRubyPuppetInstance)
            (com.puppetlabs.puppetserver PuppetProfiler)))
 
@@ -35,7 +31,6 @@
   be available on the socket. Currently set to 20 minutes."
   (* 20 60 1000))
 
-<<<<<<< HEAD
 (def default-master-conf-dir
   "/etc/puppetlabs/puppet")
 
@@ -51,8 +46,6 @@
 (def default-master-var-dir
   "/opt/puppetlabs/server/data/puppetserver")
 
-=======
->>>>>>> cd759d1b
 ;;;;;;;;;;;;;;;;;;;;;;;;;;;;;;;;;;;;;;;;;;;;;;;;;;;;;;;;;;;;;;;;;;;;;;;;;;;;;;;
 ;;; Private
 
@@ -220,16 +213,10 @@
   [config :- {schema/Keyword schema/Any}
    command :- schema/Str
    args :- [schema/Str]]
-<<<<<<< HEAD
-  (let [load-path (format "META-INF/jruby.home/bin/%s" command)]
-    (if-let [url (io/resource load-path (.getClassLoader org.jruby.Main))]
-      (cli-ruby! config (concat ["-e" (format "load '%s'" url) "--"] args)))))
-=======
   (let [bin-dir "META-INF/jruby.home/bin"
         load-path (format "%s/%s" bin-dir command)
         url (io/resource load-path (.getClassLoader org.jruby.Main))]
     (if url
       (cli-ruby! config
         (concat ["-e" (format "load '%s'" url) "--"] args))
-      (log/errorf "command %s could not be found in %s" command bin-dir))))
->>>>>>> cd759d1b
+      (log/errorf "command %s could not be found in %s" command bin-dir))))