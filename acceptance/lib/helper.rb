--- conflicted
+++ resolved
@@ -30,11 +30,7 @@
     puppet_build_version = get_option_value(options[:puppet_build_version],
                          nil, "Puppet Agent Development Build Version",
                          "PUPPET_BUILD_VERSION",
-<<<<<<< HEAD
-                         "88cc1359c2ef3ebaa965fbb5af3f64e61684cd4c",
-=======
-                         "1.10.14",
->>>>>>> 4757cad9
+                         "5.3.8",
                          :string)
 
     # puppetdb version corresponds to packaged development version located at:
