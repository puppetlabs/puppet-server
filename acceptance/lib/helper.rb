--- conflicted
+++ resolved
@@ -23,16 +23,6 @@
                          nil, "Puppet Server Version",
                          "PUPPETSERVER_VERSION", nil, :string)
 
-<<<<<<< HEAD
-    # This value now comes from the beaker options file, or PUPPET_VERSION env var
-    #   the beaker options file can have this value updated via the rake task
-    puppet_version = get_option_value(options[:puppet_version],
-                         nil, "Puppet Version", "PUPPET_VERSION",
-                         "5.0.0.131.g88cc135",
-                         :string)
-
-=======
->>>>>>> e1566221
     # puppet-agent version corresponds to packaged development version located at:
     # http://builds.delivery.puppetlabs.net/puppet-agent/
     # This value now come from the beaker options file, or PUPPET_BUILD_VERSION env var
