global: {
    logging-config: ./dev/logback-dev.xml
}

product: {
    update-server-url: "http://some.update.server.that.does.not.exist/"
    name: {group-id: puppetlabs.dev
           artifact-id: puppetserver}
}

webserver: {
    access-log-config: ./dev/request-logging-dev.xml
    client-auth: want
    # ssl-host controls what networks the server will accept connections from.
    # The default value below is '0.0.0.0', so will accept connections from
    # any client.  For better security, you might wish to set this to 'localhost'.
    ssl-host: 0.0.0.0
    #ssl-host: localhost
    ssl-port: 8140
}

# configure the mount points for the web apps
web-router-service: {
    # These two should not be modified because the Puppet 4.x agent expects
    # them to be mounted at these specific paths
    "puppetlabs.services.ca.certificate-authority-service/certificate-authority-service": "/puppet-ca"
    "puppetlabs.services.master.master-service/master-service": "/puppet"

    # This controls the mount point for the puppet admin API.
    "puppetlabs.services.puppet-admin.puppet-admin-service/puppet-admin-service": "/puppet-admin-api"

    # 3.x agent compatibility routes. The legacy routes are only mounted if the
    # puppetlabs.services.legacy-routes.legacy-routes-service/legacy-routes-service
    # service is in the bootstrap.cfg
    "puppetlabs.services.legacy-routes.legacy-routes-service/legacy-routes-service": ""

    # This controls the mount point for the status API
    "puppetlabs.trapperkeeper.services.status.status-service/status-service": "/status"

    # This controls the mount point for the metrics API
    "puppetlabs.trapperkeeper.services.metrics.metrics-service/metrics-webservice": "/metrics"
}

# configuration for the JRuby interpreters
jruby-puppet: {
    # Where the puppet-agent dependency places puppet, facter, etc...
    # Puppet server expects to load Puppet from this location
    ruby-load-path: [./ruby/puppet/lib, ./ruby/facter/lib, ./ruby/hiera/lib]

    # This setting determines where JRuby will install gems.  It is used for loading gems,
    # and also by the `puppetserver gem` command line tool.
    gem-home: ${HOME}"/.puppetlabs/opt/server/data/puppetserver/jruby-gems"

    # This setting defines the complete "GEM_PATH" for jruby.  If set, it should include
    # the gem-home directory as well as any other directories that gems can be loaded
    # from (including the vendored gems directory for gems that ship with puppetserver)
    gem-path: [${jruby-puppet.gem-home}, ${HOME}"/.puppetlabs/opt/server/data/puppetserver/vendored-jruby-gems"]

    # (optional) path to puppet conf dir; if not specified, will use the puppet default
    master-conf-dir: ${HOME}"/.puppetlabs/etc/puppet"

    # (optional) path to puppet code dir; if not specified, will use the puppet default
    master-code-dir: ${HOME}"/.puppetlabs/etc/code"

    # (optional) path to puppet var dir; if not specified, will use the puppet default
    master-var-dir: ${HOME}"/.puppetlabs/opt/puppet/cache"

    # (optional) path to puppet run dir; if not specified, will use the puppet default
    master-run-dir: ${HOME}"/.puppetlabs/var/run"

    # (optional) path to puppet log dir; if not specified, will use the puppet default
    master-log-dir: ${HOME}"/.puppetlabs/var/log"

    # (optional) maximum number of JRuby instances to allow
    max-active-instances: 1

    # (optional) Authorize access to Puppet master endpoints via rules
    # specified in the legacy Puppet auth.conf file (if true) or via rules
    # specified in the Puppet Server HOCON-formatted auth.conf (if false or not
    # specified).
    #use-legacy-auth-conf: true

    # (optional) whether to use the environment class cache. If unspecified
    # defaults to false
    environment-class-cache-enabled: true
}

# Settings related to HTTP client requests made by Puppet Server.
# These settings only apply to client connections using the Puppet::Network::HttpPool
# classes. Client connections using net/http or net/https directly will not be
# configured with these settings automatically.
http-client: {
    # A list of acceptable protocols for making HTTP requests
    #ssl-protocols: [TLSv1, TLSv1.1, TLSv1.2]

    # A list of acceptable cipher suites for making HTTP requests
    #cipher-suites: [TLS_RSA_WITH_AES_256_CBC_SHA256,
    #                TLS_RSA_WITH_AES_256_CBC_SHA,
    #                TLS_RSA_WITH_AES_128_CBC_SHA256,
    #                TLS_RSA_WITH_AES_128_CBC_SHA]

    # The amount of time, in milliseconds, that an outbound HTTP connection
    # will wait for data to be available before closing the socket. If not
    # defined, defaults to 20 minutes. If 0, the timeout is infinite and if
    # negative, the value is undefined by the application and governed by the
    # system default behavior.
    #idle-timeout-milliseconds: 1200000

    # The amount of time, in milliseconds, that an outbound HTTP connection will
    # wait to connect before giving up. Defaults to 2 minutes if not set. If 0,
    # the timeout is infinite and if negative, the value is undefined in the
    # application and governed by the system default behavior.
    #connect-timeout-milliseconds: 120000
}

# settings related to profiling the puppet Ruby code
profiler: {
    # enable or disable profiling for the Ruby code; defaults to 'false'.
    enabled: true
}

metrics: {
    # a server id that will be used as part of the namespace for metrics produced
    # by this server
    server-id: localhost
    registries: {
        puppetserver: {
            # specify metrics to allow in addition to those in the default list
            #metrics-allowed: ["compiler.compile.production"]
            reporters: {
                # enable or disable JMX metrics reporter
                jmx: {
                    enabled: true
                }
                # enable or disable Graphite metrics reporter
                #graphite: {
                #    enabled: true
                #}
            }
        }
    }
    # this section is used to configure settings for reporters that will send
    # the metrics to various destinations for external viewing
    reporters: {
        #graphite: {
        #    # graphite host
        #    host: "127.0.0.1"
        #    # graphite metrics port
        #    port: 2003
        #    # how often to send metrics to graphite
        #    update-interval-seconds: 5
        #}
    }
}

# authorization rules for web service endpoints
authorization: {
    version: 1
    rules: [
        {
            match-request: {
                path: "/"
                type: "path"
            }
            allow-unauthenticated: true
            sort-order: 1
            name: "allow all"
        }
    ]
}

certificate-authority: {
<<<<<<< HEAD
   # Puppet 6 onwards will have support for infrastructure CRL which would be enabled by default.
   # An infrastructure CRL would consist of only serial numbers of any compile masters and hence small.
   # While full CRL will continue to exist, agent nodes would get the infrastructure CRL if enabled.
   # Infra structure CRL can be disabled by setting the below option to false
   # enable-infra-crl: true


   # The infrastructure CRL feature uses the following files: 
   # infra-crl-path: this maintains the infrastructure CRL which will reside in cadir (full crl)
   # infra-node-serials-path: this maintains the serial numbers of the infrastructure nodes whose revocation would
   #                          result in infrastructure crl getting updated. It will reside in the cadir. 
   # infra-nodes-path: This file maintains the list of compile master nodes that would be used to generate the above
   #                   infra nodes serials path. In case of a PE install, this file would be managed by PE module 
   #                   Note: FOSS would need to create and manage this file themselves. At any given time, 
   #                   it needs to have the list of all active compile masters including the MoM.
   #                   It is expected to be at /etc/puppetlabs/puppetserver/ca/infra-nodes.txt. The file-path
   #                   is fixed and cannot be changed.

=======
>>>>>>> 34aa9e99
    allow-subject-alt-names: false
    allow-authorization-extensions: false
}<|MERGE_RESOLUTION|>--- conflicted
+++ resolved
@@ -170,27 +170,24 @@
 }
 
 certificate-authority: {
-<<<<<<< HEAD
-   # Puppet 6 onwards will have support for infrastructure CRL which would be enabled by default.
-   # An infrastructure CRL would consist of only serial numbers of any compile masters and hence small.
-   # While full CRL will continue to exist, agent nodes would get the infrastructure CRL if enabled.
-   # Infra structure CRL can be disabled by setting the below option to false
-   # enable-infra-crl: true
+    # Puppet 6 onwards will have support for infrastructure CRL which would be enabled by default.
+    # An infrastructure CRL would consist of only serial numbers of any compile masters and hence small.
+    # While full CRL will continue to exist, agent nodes would get the infrastructure CRL if enabled.
+    # Infra structure CRL can be disabled by setting the below option to false
+    # enable-infra-crl: true
 
 
-   # The infrastructure CRL feature uses the following files: 
-   # infra-crl-path: this maintains the infrastructure CRL which will reside in cadir (full crl)
-   # infra-node-serials-path: this maintains the serial numbers of the infrastructure nodes whose revocation would
-   #                          result in infrastructure crl getting updated. It will reside in the cadir. 
-   # infra-nodes-path: This file maintains the list of compile master nodes that would be used to generate the above
-   #                   infra nodes serials path. In case of a PE install, this file would be managed by PE module 
-   #                   Note: FOSS would need to create and manage this file themselves. At any given time, 
-   #                   it needs to have the list of all active compile masters including the MoM.
-   #                   It is expected to be at /etc/puppetlabs/puppetserver/ca/infra-nodes.txt. The file-path
-   #                   is fixed and cannot be changed.
+    # The infrastructure CRL feature uses the following files:
+    # infra-crl-path: this maintains the infrastructure CRL which will reside in cadir (full crl)
+    # infra-node-serials-path: this maintains the serial numbers of the infrastructure nodes whose revocation would
+    #                          result in infrastructure crl getting updated. It will reside in the cadir.
+    # infra-nodes-path: This file maintains the list of compile master nodes that would be used to generate the above
+    #                   infra nodes serials path. In case of a PE install, this file would be managed by PE module
+    #                   Note: FOSS would need to create and manage this file themselves. At any given time,
+    #                   it needs to have the list of all active compile masters including the MoM.
+    #                   It is expected to be at /etc/puppetlabs/puppetserver/ca/infra-nodes.txt. The file-path
+    #                   is fixed and cannot be changed.
 
-=======
->>>>>>> 34aa9e99
     allow-subject-alt-names: false
     allow-authorization-extensions: false
 }